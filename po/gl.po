# SOME DESCRIPTIVE TITLE.
# Copyright (C) YEAR THE PACKAGE'S COPYRIGHT HOLDER
# This file is distributed under the same license as the zrythm package.
# FIRST AUTHOR <EMAIL@ADDRESS>, YEAR.
#
msgid ""
msgstr ""
"Project-Id-Version: zrythm\n"
"Report-Msgid-Bugs-To: https://git.zrythm.org/zrythm/zrythm/issues\n"
<<<<<<< HEAD
"POT-Creation-Date: 2020-04-29 14:27+0100\n"
"PO-Revision-Date: 2020-04-16 22:11+0000\n"
=======
"POT-Creation-Date: 2020-04-27 22:23+0100\n"
"PO-Revision-Date: 2020-04-29 15:11+0000\n"
>>>>>>> f71b3be4
"Last-Translator: Gabino S <gvgrandio@gmail.com>\n"
"Language-Team: Galician <https://hosted.weblate.org/projects/zrythm/zrythm/"
"gl/>\n"
"Language: gl\n"
"MIME-Version: 1.0\n"
"Content-Type: text/plain; charset=UTF-8\n"
"Content-Transfer-Encoding: 8bit\n"
"Plural-Forms: nplurals=2; plural=n != 1;\n"
"X-Generator: Weblate 4.0.2\n"

#: inc/utils/gtk.h:49
msgid "Cu_t"
msgstr "_Cortar"

#: inc/utils/gtk.h:55
msgid "_Copy"
msgstr "_Copiar"

#: inc/utils/gtk.h:61
msgid "_Paste"
msgstr "_Pegar"

#: inc/utils/gtk.h:67
msgid "_Delete"
msgstr "_Eliminar"

#: inc/utils/gtk.h:73
msgid "Cle_ar Selection"
msgstr "_Soltar Selección"

#: inc/utils/gtk.h:79
msgid "Select A_ll"
msgstr "_Seleccionar Todo"

#: inc/utils/gtk.h:85 src/gui/widgets/home_toolbar.c:128
msgid "Duplicate"
msgstr "Duplicar"

#: inc/utils/gtk.h:91 src/audio/track.c:160
msgid "Mute"
msgstr "Silenciar"

#: inc/utils/gtk.h:97
msgid "Unmute"
msgstr "Non Silenciar"

#: src/zrythm.c:306
msgid "Setting up main window"
msgstr "Configurando a xanela principal"

#: src/zrythm.c:347
msgid "Loading project"
msgstr "Cargando o proxecto"

#: src/zrythm.c:376
msgid "Initializing main window"
msgstr "Iniciando xanela principal"

#: src/zrythm.c:394
msgid "Initializing settings"
msgstr "Iniciando configuracións"

#: src/zrythm.c:403
msgid "Initializing Zrythm directories"
msgstr "Iniciando directorios de Zrythm"

#: src/zrythm.c:412
msgid "Initializing logging system"
msgstr "Iniciando sistema de rexistro"

#: src/zrythm.c:418
msgid "Initializing symap"
msgstr "Iniciando symap"

#: src/zrythm.c:424
msgid "Initializing caches"
msgstr "Iniciando cachés"

#: src/zrythm.c:431
msgid "Initializing file manager"
msgstr "Iniciando xestor de ficheiros"

#: src/zrythm.c:438
msgid "Initializing plugin manager"
msgstr "Iniciando xestor de plugins"

#: src/zrythm.c:446
msgid "Scanning plugins"
msgstr "Escaneando plugins"

#: src/zrythm.c:595
msgid "License Information"
msgstr "Información da licenza"

#: src/zrythm.c:617
msgid "Waiting for project"
msgstr "Agardando polo proxecto"

#. TRANSLATORS: please keep the space at the
#. * end
#: src/zrythm.c:731
msgid "(trial) "
msgstr "(proba) "

#: src/project.c:397 src/gui/widgets/route_target_selector_popover.c:153
#: src/audio/track.c:1339
msgid "Master"
msgstr "Máster"

#: src/project.c:492
#, c-format
msgid ""
"Newer backup found:\n"
"  %s.\n"
"Use the newer backup?"
msgstr ""
"Copia de seguridade máis recente atopada:\n"
"  %s.\n"
"Empregar a copia de seguridade máis recente?"

#: src/project.c:497
msgid "Backup found"
msgstr "Copia de seguridade atopada"

#: src/project.c:568
#, c-format
msgid ""
"This project was created with a different version of Zrythm (%s). It may not "
"work correctly."
msgstr ""
"Este proxecto foi creado cunha versión diferente de Zrythm (%s). Pode non "
"funcionar correctamente."

#: src/project.c:583
msgid "Failed to load project. Please check the logs for more information."
msgstr ""
"Erro ao cargar o proxecto. Por favor, revise os rexistros para máis "
"información."

#: src/project.c:962
msgid "Backup saved."
msgstr "Copia de seguridade gardada."

#: src/project.c:972
msgid "Project saved."
msgstr "Proxecto gardado."

#: src/main.c:96
#, c-format
msgid "Error - Backtrace:\n"
msgstr "Erro - Retroceso:\n"

#: src/main.c:121
#, c-format
msgid "Error: %s - Backtrace:\n"
msgstr "Erro: %s - Retroceso:\n"

#: src/main.c:179
#, c-format
msgid ""
"Zrythm has crashed. Please help us fix this by %ssubmitting a bug report%s."
msgstr ""
"Zrythm bloqueouse. Por favor, axúdanos a arranxar isto %sreportando o erro%s."

#: src/main.c:251
#, c-format
msgid ""
"Usage: zrythm [ OPTIONS ] [ PROJECT-NAME ]\n"
"\n"
"Options:\n"
"  -h, --help      display this help message and exit\n"
"  -p, --print-settings  print current settings\n"
"  --pretty        print output in user-friendly way\n"
"  --reset-to-factory  reset to factory settings\n"
"  -v, --version   output version information and exit\n"
"\n"
"Examples:\n"
"  zrythm -v       print version\n"
"  zrythm -p --pretty  pretty-print current settings\n"
"\n"
"Report bugs to %s\n"
msgstr ""
"Uso: zrythm [ OPCIÓNS ] [ NOME-DO-PROXECTO ]\n"
"\n"
"Opcións:\n"
"  -h, --help      amosar esta mensaxe de axuda e saír\n"
"  -p, --print-settings  imprimir configuración actual\n"
"--pretty        amosar saída dun xeito amigable\n"
"  --reset-to-factory  restaurar a configuración de fábrica\n"
"  -v, --version   ofrecer información de versión e saír\n"
"\n"
"Exemplos:\n"
"  zrythm -v       print version\n"
"  zrythm -p --pretty  pretty-print current settings\n"
"\n"
"Reportar erros a %s\n"

#. getopt_long already printed an error
#. * message
#: src/main.c:328
#, c-format
msgid "Unknown option\n"
msgstr "Opción descoñecida\n"

#: src/main.c:345
#, c-format
msgid ""
"Zrythm-%s Copyright (C) 2018-2020 Alexandros Theodotou\n"
"\n"
"Zrythm comes with ABSOLUTELY NO WARRANTY!\n"
"\n"
"This is free software, and you are welcome to redistribute it\n"
"under certain conditions. See the file `COPYING' for details.\n"
"\n"
"Write comments and bugs to %s\n"
"Support this project at https://liberapay.com/Zrythm\n"
"\n"
msgstr ""
"Zrythm-%s Copyright (C) 2018-2020 Alexandros Theodotou\n"
"\n"
"Zrythm ofrécese SEN GARANTÍA EN ABSOLUTO!\n"
"\n"
"Este é un software libre, pódelo distribuír se queres baixo certas "
"condicións. \n"
"Bótalle unha ollada ao arquivo 'COPYING' para mais detalles\n"
"\n"
"Envía os teus comentarios e erros atopados a %s\n"
"Apoia este proxecto en https://liberapay.com/Zrythm\n"
"\n"

#: src/plugins/carla_native_plugin.c:759
msgid "Audio in"
msgstr "Entrada de Audio"

#: src/plugins/carla_native_plugin.c:769
msgid "Audio out"
msgstr "Saída de Audio"

#: src/plugins/carla_native_plugin.c:779
msgid "MIDI in"
msgstr "Entrada MIDI"

#: src/plugins/carla_native_plugin.c:789
msgid "MIDI out"
msgstr "Saída MIDI"

#: src/plugins/plugin_manager.c:245
msgid "Error loading LV2 bundle dir: "
msgstr "Error ao cargar o directorio LV2: "

<<<<<<< HEAD
#: src/plugins/plugin_manager.c:684
#, fuzzy
=======
#: src/plugins/plugin_manager.c:683
>>>>>>> f71b3be4
msgid "Scanned LV2 plugin"
msgstr "Plugin LV2 escaneado"

#: src/plugins/plugin_manager.c:695
#, c-format
msgid "Skipped LV2 plugin at %s"
msgstr "Saltouse un plugin LV2 en %s"

<<<<<<< HEAD
#: src/plugins/plugin_manager.c:818 src/plugins/plugin_manager.c:944
#, fuzzy
=======
#: src/plugins/plugin_manager.c:817 src/plugins/plugin_manager.c:943
>>>>>>> f71b3be4
msgid "Scanned VST plugin"
msgstr "Plugin VST escaneado"

#: src/plugins/plugin_manager.c:825 src/plugins/plugin_manager.c:951
#, c-format
msgid "Skipped VST plugin at %s"
msgstr "Saltouse un plugin VST en %s"

<<<<<<< HEAD
#: src/plugins/plugin_manager.c:1009
#, fuzzy
=======
#: src/plugins/plugin_manager.c:1008
>>>>>>> f71b3be4
msgid "Scanned AU plugin"
msgstr "Plugin AU escaneado"

#: src/plugins/plugin_manager.c:1016
#, c-format
msgid "Skipped AU plugin at %u"
msgstr "Saltouse un plugin AU en %u"

#: src/plugins/plugin.c:124
msgid "Enabled"
msgstr "Activado"

#: src/plugins/plugin_gtk.c:79 src/plugins/lv2/lv2_gtk.c:96
msgid "Save State"
msgstr "Gardar Estado"

#: src/plugins/plugin_gtk.c:82 src/plugins/lv2/lv2_gtk.c:99
#: src/plugins/lv2/lv2_gtk.c:347 src/utils/dialogs.c:41 src/utils/dialogs.c:71
#: src/actions/actions.c:755 resources/ui/export_midi_file_dialog.ui:54
#: resources/ui/port_selector_popover.ui:213 resources/ui/marker_dialog.ui:47
#: resources/ui/quantize_dialog.ui:38
msgid "_Cancel"
msgstr "_Cancelar"

#: src/plugins/plugin_gtk.c:83 src/plugins/lv2/lv2_gtk.c:100
#: src/actions/actions.c:757
msgid "_Save"
msgstr "_Gardar"

#: src/plugins/lv2/lv2_gtk.c:246
msgid "URI (Optional):"
msgstr "URI (Opcional):"

#: src/plugins/lv2/lv2_gtk.c:250
msgid "_Prefix plugin name"
msgstr "_Prefixar nome do plugin"

#: src/plugins/lv2/lv2_gtk.c:342
msgid "Delete Preset?"
msgstr "Borrar Preset?"

#: src/plugins/lv2/lv2_gtk.c:348 src/utils/dialogs.c:69
#: resources/ui/port_selector_popover.ui:227 resources/ui/marker_dialog.ui:61
msgid "_OK"
msgstr "_OK"

#: src/plugins/lv2/lv2_gtk.c:562
msgid "Unknown widget type for value"
msgstr "Tipo de widget descoñecido para o valor"

#: src/plugins/lv2/lv2_gtk.c:588
msgid "Unknown widget type for value\n"
msgstr "Tipo de widget descoñecido para o valor\n"

#: src/plugins/lv2/lv2_gtk.c:1236
msgid "Close"
msgstr "Pechar"

#: src/gui/widgets/create_project_dialog.c:109
msgid "Create New Project"
msgstr "Crear Novo Proxecto"

#: src/gui/widgets/create_project_dialog.c:123
msgid "Untitled Project"
msgstr "Proxecto Sen Título"

#: src/gui/widgets/fader_controls_grid.c:97
#, c-format
msgid "Peak"
msgstr "Pico"

#. TRANSLATORS: Root Mean Square
#: src/gui/widgets/fader_controls_grid.c:100
#, c-format
msgid "RMS"
msgstr "RMS"

#: src/gui/widgets/port_connections_popover.c:77
msgid "INPUTS"
msgstr "ENTRADAS"

#: src/gui/widgets/port_connections_popover.c:103
msgid "OUTPUTS"
msgstr "SAÍDAS"

#: src/gui/widgets/port_connections_popover.c:201
msgid "Add"
msgstr "Engadir"

#: src/gui/widgets/quantize_dialog.c:112
msgid "note length"
msgstr "Largura da nota"

#: src/gui/widgets/quantize_dialog.c:121
msgid "note type"
msgstr "Tipo de nota"

#: src/gui/widgets/inspector_port.c:175 src/gui/widgets/balance_control.c:331
#: src/gui/widgets/fader.c:336 resources/ui/bind_cc_dialog.ui:27
msgid "Bind MIDI CC"
msgstr "Enlazar MIDI CC"

#: src/gui/widgets/inspector_port.c:185 src/gui/widgets/midi_arranger.c:508
msgid "View info"
msgstr "Ver información"

#: src/gui/widgets/inspector_port.c:370
msgid "Incoming signals"
msgstr "Sinais entrantes"

#: src/gui/widgets/inspector_port.c:371
msgid "Outgoing signals"
msgstr "Sinais Saíntes"

#: src/gui/widgets/inspector_port.c:383
msgid "Current val"
msgstr "Valor actual"

#: src/gui/widgets/inspector_port.c:385
msgid "Min"
msgstr "Mín"

#: src/gui/widgets/inspector_port.c:386
msgid "Max"
msgstr "Máx"

#: src/gui/widgets/inspector_port.c:506
msgid "Expose port to JACK"
msgstr "Expor porto a JACK"

#: src/gui/widgets/log_viewer.c:85
msgid "Log Viewer"
msgstr "Vista do Rexistro"

#: src/gui/widgets/track_properties_expander.c:117
msgid "Track Name"
msgstr "Nome da Pista"

#: src/gui/widgets/track_properties_expander.c:129
msgid "Direct Out"
msgstr "Saída Directa"

#: src/gui/widgets/track_properties_expander.c:140
#: src/gui/widgets/route_target_selector_popover.c:175 src/audio/track.c:1324
msgid "Instrument"
msgstr "Instrumento"

#: src/gui/widgets/track_properties_expander.c:154
msgid "Track Properties"
msgstr "Propiedades da Pista"

#: src/gui/widgets/track_input_expander.c:292
msgid "All MIDI Inputs"
msgstr "Tódalas Entradas MIDI"

#: src/gui/widgets/track_input_expander.c:296
msgid "All Audio Inputs"
msgstr "Tódalas Entradas de Audio"

#: src/gui/widgets/track_input_expander.c:336
msgid "No inputs"
msgstr "Sen entradas"

#: src/gui/widgets/track_input_expander.c:339
msgid "MIDI inputs for recording"
msgstr "Entradas MIDI para gravar"

#: src/gui/widgets/track_input_expander.c:347
msgid "No left input"
msgstr "Sen entrada esquerda"

#: src/gui/widgets/track_input_expander.c:348
msgid "No right input"
msgstr "Sen entrada dereita"

#: src/gui/widgets/track_input_expander.c:351
#, c-format
msgid "Audio input (%s) for recording"
msgstr "Entrada de audio (%s) para gravar"

#. TRANSLATORS: Left and Right
#: src/gui/widgets/track_input_expander.c:353
msgid "L"
msgstr "L"

#: src/gui/widgets/track_input_expander.c:353
#: resources/ui/automation_track.ui:100
msgid "R"
msgstr "R"

#: src/gui/widgets/track_input_expander.c:423
msgid "All Channels"
msgstr "Tódalas Canles"

#: src/gui/widgets/track_input_expander.c:432
#, c-format
msgid "Channel %s"
msgstr "Canle %s"

#: src/gui/widgets/track_input_expander.c:447
msgid "No channel"
msgstr "Sen canle"

#: src/gui/widgets/track_input_expander.c:487
msgid "MIDI channel to filter to"
msgstr "Canle MIDI a filtrar"

#: src/gui/widgets/track_input_expander.c:633
msgid "Inputs"
msgstr "Entradas"

#: src/gui/widgets/midi_controller_mb.c:46
#: src/gui/widgets/midi_controller_mb.c:116
msgid "Select..."
msgstr "Seleccionar..."

#: src/gui/widgets/midi_controller_mb.c:119
msgid "Click to enable MIDI controllers to be connected automatically"
msgstr "Click para activar a conexión automática dos controladores MIDI"

#: src/gui/widgets/first_run_assistant.c:127
msgid "Backend combination not supported"
msgstr "Combinación de backend non admitida"

#: src/gui/widgets/first_run_assistant.c:133
msgid "The selected backends are operational"
msgstr "Os backends seleccionados son operativos"

#: src/gui/widgets/first_run_assistant.c:173
msgid "JACK MIDI can only be used with JACK audio"
msgstr "JACK MIDI só pode ser utilizado con JACK audio"

#: src/gui/widgets/bind_cc_dialog.c:94
msgid "Not a control change event"
msgstr "Non é un evento de muda de control"

#: src/gui/widgets/project_assistant.c:265 src/gui/widgets/event_viewer.c:440
#: resources/ui/create_project_dialog.ui:96
#: resources/ui/arranger_object_info_dialog.ui:72
#: resources/ui/port_info_dialog.ui:72
msgid "Name"
msgstr "Nome"

#: src/gui/widgets/project_assistant.c:275
#: resources/ui/first_run_assistant.ui:165
msgid "Path"
msgstr "Ruta"

#: src/gui/widgets/project_assistant.c:285
msgid "Last Modified"
msgstr "Último Modificado"

#: src/gui/widgets/project_assistant.c:527
msgid "Blank project"
msgstr "Proxecto Baleiro"

#: src/gui/widgets/project_assistant.c:675
msgid "Project Assistant"
msgstr "Asistente de Proxectos"

#: src/gui/widgets/left_dock_edge.c:150
msgid "Track inspector"
msgstr "Inspeccionar pista"

#: src/gui/widgets/left_dock_edge.c:177
msgid "Plugin inspector"
msgstr "Inspeccionar Plugin"

#: src/gui/widgets/left_dock_edge.c:199
#: resources/ui/chord_selector_window.ui:683
msgid "Visibility"
msgstr "Visibilidade"

#: src/gui/widgets/plugin_strip_expander.c:152
msgid "Inserts"
msgstr "Insercións"

#: src/gui/widgets/export_midi_file_dialog.c:83
#, c-format
msgid "Exporting MIDI region \"%s\""
msgstr "Exportar rexión MIDI \"%s\""

#: src/gui/widgets/port_selector_popover.c:52
msgid "No port selected"
msgstr "Sen porto seleccionado"

#: src/gui/widgets/port_selector_popover.c:84
msgid "These ports cannot be connected"
msgstr "Estes portos non se poden conectar"

#: src/gui/widgets/port_selector_popover.c:318
msgid "Track Ports"
msgstr "Portos da Pista"

#: src/gui/widgets/channel_send_selector.c:158
#: resources/ui/editor_toolbar.ui:57
msgid "None"
msgstr "Ningún"

#: src/gui/widgets/channel_send_selector.c:295
#: resources/ui/bind_cc_dialog.ui:58 resources/ui/create_project_dialog.ui:24
#: resources/ui/export_progress_dialog.ui:39 resources/ui/preferences.ui:44
msgid "OK"
msgstr "OK"

#: src/gui/widgets/editor_selection_info.c:58
msgid "start position"
msgstr "Inicio"

#: src/gui/widgets/editor_selection_info.c:85
#: src/gui/widgets/timeline_selection_info.c:430
msgid "No object selected"
msgstr "Ningún obxecto seleccionado"

#: src/gui/widgets/digital_meter.c:295
msgid "normal"
msgstr "normal"

#: src/gui/widgets/digital_meter.c:298
msgid "dotted"
msgstr "punteado"

#: src/gui/widgets/digital_meter.c:301
msgid "triplet"
msgstr "triplete"

#: src/gui/widgets/digital_meter.c:920
msgid "Tempo/BPM"
msgstr "Tempo/BPM"

#: src/gui/widgets/digital_meter.c:934 src/gui/widgets/event_viewer.c:599
#: src/gui/widgets/event_viewer.c:629 resources/ui/inspector_master.ui:79
#: resources/ui/inspector_ap.ui:79 resources/ui/inspector_midi.ui:79
msgid "Position"
msgstr "Posición"

#: src/gui/widgets/digital_meter.c:964
msgid "Time Signature - Beats per bar / Beat unit"
msgstr "Compás - Pulsos por compás / Duración do pulso"

#: src/gui/widgets/drag_dest_box.c:266
#, c-format
msgid "Unsupported file type %s"
msgstr "Tipo de arquivo non soportado %s"

#: src/gui/widgets/drag_dest_box.c:294
msgid "No file found"
msgstr "Ningún ficheiro atopado"

#: src/gui/widgets/drag_dest_box.c:473
msgid "Add _MIDI Track"
msgstr "Engadir_Pista MIDI"

#: src/gui/widgets/drag_dest_box.c:485
msgid "Add Audio Track"
msgstr "Engadir Pista de Audio"

#: src/gui/widgets/drag_dest_box.c:498 src/audio/track.c:1333
msgid "Audio FX"
msgstr "FX de Audio"

#: src/gui/widgets/drag_dest_box.c:509 src/audio/track.c:1336
msgid "MIDI FX"
msgstr "FX de MIDI"

#: src/gui/widgets/drag_dest_box.c:521
msgid "Add FX Track"
msgstr "Engadir Pista de FX"

#: src/gui/widgets/drag_dest_box.c:532 src/audio/track.c:1345
msgid "Audio Group"
msgstr "Audio Agrupado"

#: src/gui/widgets/drag_dest_box.c:543 src/audio/track.c:1348
msgid "MIDI Group"
msgstr "MIDI Agrupado"

#: src/gui/widgets/drag_dest_box.c:555
msgid "Add Group Track"
msgstr "Engadir Pista Agrupada"

#: src/gui/widgets/instrument_track.c:219 src/gui/widgets/midi_track.c:190
#: resources/ui/transport_controls.ui:36
msgid "Record"
msgstr "Gravar"

#: src/gui/widgets/instrument_track.c:253 src/gui/widgets/midi_track.c:218
msgid "Show automation lanes"
msgstr "Amosar estaxes de automatización"

#: src/gui/widgets/instrument_track.c:259 src/gui/widgets/audio_track.c:205
#: src/gui/widgets/midi_track.c:224
msgid "Show track lanes"
msgstr "Amosar estaxes da pista"

#: src/gui/widgets/instrument_track.c:265 src/gui/widgets/midi_track.c:230
msgid "Lock track"
msgstr "Bloquear pista"

#: src/gui/widgets/instrument_track.c:271
msgid "Freeze track"
msgstr "Conxelar pista"

#: src/gui/widgets/control_room.c:48
msgid "Monitor out"
msgstr "Saída de monitor"

#: src/gui/widgets/control_room.c:72
msgid "Listen dim level"
msgstr "Nivel da atenuación de escoita"

#: src/gui/widgets/control_room.c:75
msgid "The level to set other channels to when Listen is enabled on a channel"
msgstr ""
"Nivel aplicado a outras canles cando Escoitar está activado nunha canle"

#: src/gui/widgets/channel_slot.c:167
#, c-format
msgid "Slot #%d"
msgstr "Oco #%d"

#: src/gui/widgets/channel_slot.c:318
#, c-format
msgid "Plugin %s cannot be added to this slot"
msgstr "O plugin %s non pode ser engadido neste oco"

#: src/gui/widgets/channel_slot.c:667
msgid "Bypass"
msgstr "Bypass"

#: src/gui/widgets/channel_slot.c:680
msgid "Inspect"
msgstr "Inspeccionar"

#: src/gui/widgets/channel_slot.c:1013
msgid "empty slot"
msgstr "Oco baleiro"

#: src/gui/widgets/piano_roll_keys.c:136
msgid "both"
msgstr "Ambos"

#: src/gui/widgets/piano_roll_keys.c:152
msgid "scale"
msgstr "escala"

#: src/gui/widgets/piano_roll_keys.c:168
msgid "chord"
msgstr "acorde"

#: src/gui/widgets/plugin_browser.c:86 src/gui/widgets/plugin_browser.c:370
msgid ""
"VST support without Carla is deprecated and will be removed in future "
"versions."
msgstr ""
"O soporte de VST sen Carla está obsoleto e quitarase en versións futuras"

#: src/gui/widgets/plugin_browser.c:1018 resources/ui/panel_file_browser.ui:63
#: resources/ui/file_browser.ui:63
msgid "Collection"
msgstr "Colección"

#: src/gui/widgets/plugin_browser.c:1028
msgid "Category"
msgstr "Categoría"

#: src/gui/widgets/plugin_browser.c:1038
msgid "Protocol"
msgstr "Protocolo"

#: src/gui/widgets/bot_bar.c:50 src/gui/widgets/ruler_marker.c:169
msgid "Playhead"
msgstr "Cabeza de Reprodución"

#: src/gui/widgets/bot_bar.c:52
msgid "Playhead [Jack Timebase Master]"
msgstr "Cabeza de reprodución [Jack Timebase Master]"

#: src/gui/widgets/bot_bar.c:54
msgid "Playhead [Jack Client]"
msgstr "Cabeza de reprodución [Cliente JACK]"

#: src/gui/widgets/bot_bar.c:135
msgid "Become JACK Transport master"
msgstr "Converter en máster de JACK Transport"

#: src/gui/widgets/bot_bar.c:154
msgid "Sync to JACK Transport"
msgstr "Sincronizar con JACK Transport"

#: src/gui/widgets/bot_bar.c:177
msgid "Unlink JACK Transport"
msgstr "Desvincular JACK Transport"

#: src/gui/widgets/bot_bar.c:237
msgid "playhead"
msgstr "Cabeza de Reprodución"

#: src/gui/widgets/bot_bar.c:271
msgid "JACK Transport client"
msgstr "Cliente de JACK Transport"

#: src/gui/widgets/bot_bar.c:291
msgid "JACK Timebase master"
msgstr "Máster de JACK Timebase"

#: src/gui/widgets/bot_bar.c:374 src/audio/region.c:298 src/audio/track.c:1327
msgid "Audio"
msgstr "Audio"

#: src/gui/widgets/bot_bar.c:380 build/data/org.zrythm.Zrythm.gschema.xml:386
msgid "Buffer size"
msgstr "Tamaño do buffer"

#: src/gui/widgets/bot_bar.c:382
msgid "Sample rate"
msgstr "Razón de samples"

#: src/gui/widgets/bot_bar.c:453
msgid "bpm"
msgstr "bpm"

#: src/gui/widgets/bot_bar.c:457
msgid "time sig."
msgstr "Compás"

#: src/gui/widgets/timeline_selection_info.c:265 src/audio/marker_track.c:60
#: resources/ui/quantize_dialog.ui:143
msgid "start"
msgstr "Iniciar"

#: src/gui/widgets/timeline_selection_info.c:275 src/audio/marker_track.c:67
#: resources/ui/quantize_dialog.ui:156
msgid "end"
msgstr "Finalizar"

#: src/gui/widgets/timeline_selection_info.c:285
msgid "clip start (rel.)"
msgstr "Inicio do clip (rel.)"

#: src/gui/widgets/timeline_selection_info.c:295
msgid "loop start (rel.)"
msgstr "Inicio do bucle (rel.)"

#: src/gui/widgets/timeline_selection_info.c:305
msgid "loop end (rel.)"
msgstr "Fin do bucle (rel.)"

#: src/gui/widgets/timeline_selection_info.c:333
#: src/gui/widgets/timeline_selection_info.c:357
#: src/gui/widgets/timeline_selection_info.c:380
#: src/gui/widgets/timeline_selection_info.c:405
msgid "position"
msgstr "posición"

#: src/gui/widgets/timeline_arranger.c:522
msgid "Custom Marker"
msgstr "Marcador Personalizado"

#: src/gui/widgets/timeline_arranger.c:1277
msgid "Fade preset"
msgstr "Preset de fundido"

#. TRANSLATORS: Pan algorithm
#: src/gui/widgets/timeline_arranger.c:1303 src/utils/ui.c:732
msgid "Linear"
msgstr "Lineal"

#: src/gui/widgets/timeline_arranger.c:1304
msgid "Exponential"
msgstr "Exponencial"

#: src/gui/widgets/timeline_arranger.c:1305
msgid "Elliptic"
msgstr "Elíptico"

#: src/gui/widgets/timeline_arranger.c:1306 src/audio/curve.c:45
#, c-format
msgid "Vital"
msgstr "Vital"

#: src/gui/widgets/timeline_arranger.c:1394
msgid "Export as MIDI file"
msgstr "Exportar como ficheiro MIDI"

#: src/gui/widgets/timeline_arranger.c:1422 src/gui/widgets/track.c:1584
msgid "Quick bounce"
msgstr "Conversión a audio rápida"

#: src/gui/widgets/timeline_arranger.c:1433 src/gui/widgets/track.c:1596
msgid "Bounce..."
msgstr "Converter a audio..."

#: src/gui/widgets/automation_arranger.c:230
msgid "Curve algorithm"
msgstr "Algoritmo de curva"

#: src/gui/widgets/header.c:99
msgid "About Zrythm"
msgstr "Sobre Zrythm"

#: src/gui/widgets/header.c:100 resources/ui/shortcuts.ui:40
#: resources/ui/preferences.ui:27
msgid "Preferences"
msgstr "Preferencias"

#: src/gui/widgets/header.c:101
msgid "Log viewer"
msgstr "Ver rexistro"

#: src/gui/widgets/header.c:103
msgid "Scripting interface"
msgstr "Interface de comandos"

#: src/gui/widgets/help_toolbar.c:39
msgid "Chat (Matrix)"
msgstr "Chat (Matrix)"

#: src/gui/widgets/help_toolbar.c:40
msgid "Manual"
msgstr "Manual"

#: src/gui/widgets/help_toolbar.c:41 resources/ui/shortcuts.ui:47
msgid "Keyboard Shortcuts"
msgstr "Atallos de Teclado"

#: src/gui/widgets/help_toolbar.c:42
msgid "Donate"
msgstr "Doar"

#: src/gui/widgets/help_toolbar.c:43
msgid "Report a Bug"
msgstr "Reportar un Erro"

#: src/gui/widgets/home_toolbar.c:59 src/gui/widgets/home_toolbar.c:118
#: resources/ui/home_toolbar.ui:34
msgid "Undo"
msgstr "Desfacer"

#: src/gui/widgets/home_toolbar.c:60 src/gui/widgets/home_toolbar.c:120
#: resources/ui/home_toolbar.ui:47
msgid "Redo"
msgstr "Refacer"

#: src/gui/widgets/home_toolbar.c:122
msgid "Cut"
msgstr "Cortar"

#: src/gui/widgets/home_toolbar.c:124
msgid "Copy"
msgstr "Copiar"

#: src/gui/widgets/home_toolbar.c:126
msgid "Paste"
msgstr "Pegar"

#: src/gui/widgets/home_toolbar.c:130
msgid "Delete"
msgstr "Eliminar"

#: src/gui/widgets/home_toolbar.c:132
msgid "Clear Selection"
msgstr "Soltar Selección"

#: src/gui/widgets/home_toolbar.c:134
msgid "Select All"
msgstr "Seleccionar Todo"

#: src/gui/widgets/home_toolbar.c:136
msgid "Loop Selection"
msgstr "Bucle coa Selección"

#: src/gui/widgets/right_dock_edge.c:103
msgid "Plugin Browser"
msgstr "Navegador de Plugins"

#: src/gui/widgets/right_dock_edge.c:130
#: src/gui/widgets/file_browser_window.c:38
msgid "File Browser"
msgstr "Navegador de ficheiros"

#: src/gui/widgets/right_dock_edge.c:150
msgid "Control Room"
msgstr "Sala de Control"

#: src/gui/widgets/right_dock_edge.c:177
msgid "Show file browser"
msgstr "Amosar navegador de ficheiros"

#: src/gui/widgets/route_target_selector.c:54
msgid "<tt><i>Engine</i></tt>"
msgstr "<tt><i>Motor</i></tt>"

#: src/gui/widgets/route_target_selector.c:84
msgid "Cannot be routed"
msgstr "Non se pode establecer a ruta"

#: src/gui/widgets/route_target_selector.c:91
msgid "Routed to engine"
msgstr "Ruta ao motor"

#: src/gui/widgets/route_target_selector.c:98
msgid "Select channel to route signal to"
msgstr "Seleccionar unha canle á que lle dirixir o sinal"

#: src/gui/widgets/route_target_selector.c:175
msgid "Stereo Out"
msgstr "Saída Estéreo"

#: src/gui/widgets/fader_controls_expander.c:58 src/gui/widgets/fader.c:388
msgid "Fader"
msgstr "Fader"

#: src/gui/widgets/automatable_selector_popover.c:64
msgid "No control selected"
msgstr "Ningún control seleccionado"

#: src/gui/widgets/automatable_selector_popover.c:265
#, c-format
msgid "[Instrument] %s"
msgstr "[Instrumento] %s"

#: src/gui/widgets/automatable_selector_popover.c:283
#, c-format
msgid "[MIDI FX %d] %s"
msgstr "[FX de MIDI %d] %s"

#: src/gui/widgets/automatable_selector_popover.c:299
#, c-format
msgid "[Insert %d] %s"
msgstr "[Insertar %d] %s"

#: src/gui/widgets/snap_grid.c:95
msgid "Snap/Grid options"
msgstr "Axuste/Opcións da grade"

#: src/gui/widgets/scripting_window.c:192
msgid "Script execution successful"
msgstr "Execución da secuencia de comandos exitosa"

#: src/gui/widgets/scripting_window.c:201
msgid "Script execution failed"
msgstr "Fallou a execución da secuencia de comandos"

#: src/gui/widgets/scripting_window.c:228
msgid "Scripting Interface"
msgstr "Interface de comandos"

#: src/gui/widgets/port_connection_row.c:97
msgid "Enable/disable connection"
msgstr "Activar/Desactivar conexión"

#: src/gui/widgets/port_connection_row.c:138
msgid "Delete connection"
msgstr "Eliminar conexión"

#: src/gui/widgets/balance_control.c:322 src/gui/widgets/fader.c:327
#: resources/ui/first_run_assistant.ui:130
msgid "Reset"
msgstr "Reiniciar"

#: src/gui/widgets/live_waveform.c:201
msgid "Live waveform indicator"
msgstr "Indicador de formas de onda en directo"

#: src/gui/widgets/clip_editor_inner.c:195
msgid "Select a region..."
msgstr "Seleccionar rexión..."

#: src/gui/widgets/channel_sends_expander.c:63
#: src/gui/widgets/ports_expander.c:384
msgid "Sends"
msgstr "Envíos"

#: src/gui/widgets/event_viewer.c:105 resources/ui/inspector_master.ui:31
#: resources/ui/inspector_ap.ui:31 resources/ui/inspector_midi.ui:31
msgid "Region"
msgstr "Rexión"

#: src/gui/widgets/event_viewer.c:108 src/audio/track.c:1351
msgid "Marker"
msgstr "Marcador"

#: src/gui/widgets/event_viewer.c:111 resources/ui/scale_selector_window.ui:240
#: resources/ui/inspector_chord.ui:43 resources/ui/editor_toolbar.ui:59
msgid "Scale"
msgstr "Escala"

#: src/gui/widgets/event_viewer.c:114
msgid "MIDI note"
msgstr "Nota MIDI"

#: src/gui/widgets/event_viewer.c:117 src/gui/widgets/event_viewer.c:588
#: src/audio/region.c:304 src/audio/track.c:1342
#: resources/ui/editor_toolbar.ui:58
msgid "Chord"
msgstr "Acorde"

#: src/gui/widgets/event_viewer.c:120
msgid "Automation point"
msgstr "Punto de automatización"

#: src/gui/widgets/event_viewer.c:451 resources/ui/chord_selector_window.ui:239
#: resources/ui/arranger_object_info_dialog.ui:114
#: resources/ui/port_info_dialog.ui:161 resources/ui/panel_file_browser.ui:84
#: resources/ui/file_browser.ui:84 resources/ui/snap_grid_popover.ui:127
msgid "Type"
msgstr "Tipo"

#: src/gui/widgets/event_viewer.c:462 src/gui/widgets/event_viewer.c:558
msgid "Start"
msgstr "Inicio"

#: src/gui/widgets/event_viewer.c:473
msgid "Clip start"
msgstr "Inicio do clip"

#: src/gui/widgets/event_viewer.c:484
msgid "Loop start"
msgstr "Inicio do bucle"

#: src/gui/widgets/event_viewer.c:495
msgid "Loop end"
msgstr "Fin do bucle"

#: src/gui/widgets/event_viewer.c:506 src/gui/widgets/event_viewer.c:569
msgid "End"
msgstr "Fin"

#: src/gui/widgets/event_viewer.c:525
msgid "Note"
msgstr "Nota"

#: src/gui/widgets/event_viewer.c:536
msgid "Pitch"
msgstr "Pitch"

#: src/gui/widgets/event_viewer.c:547 resources/ui/midi_editor_space.ui:134
#: resources/ui/chord_editor_space.ui:152
#: resources/ui/automation_editor_space.ui:115
msgid "Velocity"
msgstr "Intensidade (Vel.)"

#: src/gui/widgets/event_viewer.c:618
msgid "Index"
msgstr "Índice"

#: src/gui/widgets/event_viewer.c:640
msgid "Value"
msgstr "Valor"

#: src/gui/widgets/event_viewer.c:651
msgid "Curviness"
msgstr "Curvatura"

#: src/gui/widgets/ports_expander.c:175 src/gui/widgets/ports_expander.c:377
msgid "Controls"
msgstr "Controis"

#: src/gui/widgets/ports_expander.c:178
msgid "Control Outs"
msgstr "Saídas de Control"

#: src/gui/widgets/ports_expander.c:181
msgid "Audio Ins"
msgstr "Entradas de Audio"

#: src/gui/widgets/ports_expander.c:184
msgid "Audio Outs"
msgstr "Saídas de Audio"

#: src/gui/widgets/ports_expander.c:187
msgid "MIDI Ins"
msgstr "Entradas MIDI"

#: src/gui/widgets/ports_expander.c:190
msgid "MIDI Outs"
msgstr "Saídas MIDI"

#: src/gui/widgets/ports_expander.c:193
msgid "CV Ins"
msgstr "Entradas CV"

#: src/gui/widgets/ports_expander.c:196
msgid "CV Outs"
msgstr "Saídas CV"

#: src/gui/widgets/ports_expander.c:391
msgid "Stereo In"
msgstr "Entrada Estéreo"

#: src/gui/widgets/ports_expander.c:398
msgid "MIDI In"
msgstr "Entrada MIDI"

#: src/gui/widgets/ports_expander.c:406
msgid "MIDI Out"
msgstr "Saída MIDI"

#: src/gui/widgets/route_target_selector_popover.c:161
msgid "Group"
msgstr "Grupo"

#: src/gui/widgets/route_target_selector_popover.c:234
#: src/gui/widgets/route_target_selector_popover.c:407
msgid "No output selected"
msgstr "Ningunha saída seleccionada"

#: src/gui/widgets/route_target_selector_popover.c:248
#, c-format
msgid "Routing to %s"
msgstr "Ruta a %s"

#: src/gui/widgets/project_toolbar.c:39
msgid "New Project"
msgstr "Novo Proxecto"

#: src/gui/widgets/project_toolbar.c:40
msgid "Save"
msgstr "Gardar"

#: src/gui/widgets/project_toolbar.c:41
msgid "Save As"
msgstr "Gardar Como"

#: src/gui/widgets/project_toolbar.c:42 src/utils/dialogs.c:38
msgid "Open Project"
msgstr "Abrir Proxecto"

#: src/gui/widgets/project_toolbar.c:43
msgid "Export As"
msgstr "Exportar Como"

#: src/gui/widgets/project_toolbar.c:44
msgid "Export Graph"
msgstr "Exportar Gráfico"

#: src/gui/widgets/view_toolbar.c:39
msgid "Toggle Status Bar"
msgstr "Alternar Barra de Estado"

#: src/gui/widgets/view_toolbar.c:40
msgid "Zoom In"
msgstr "Ampliar Vista"

#: src/gui/widgets/view_toolbar.c:41
msgid "Zoom Out"
msgstr "Encoller Vista"

#: src/gui/widgets/view_toolbar.c:42
msgid "Original Size"
msgstr "Tamaño Orixinal"

#: src/gui/widgets/view_toolbar.c:43
msgid "Best Fit"
msgstr "Mellor Encaixe"

#: src/gui/widgets/view_toolbar.c:44
msgid "Fullscreen"
msgstr "Pantalla Completa"

#: src/gui/widgets/view_toolbar.c:45
msgid "Toggle Left Panel"
msgstr "Alternar Panel Esquerdo"

#: src/gui/widgets/view_toolbar.c:46
msgid "Toggle Bottom Panel"
msgstr "Alternar Panel Inferior"

#: src/gui/widgets/view_toolbar.c:47
msgid "Toggle Top Panel"
msgstr "Alternar Panel Superior"

#: src/gui/widgets/view_toolbar.c:49
msgid "Toggle Right Panel"
msgstr "Alternar Panel Dereito"

#: src/gui/widgets/inspector_track.c:144
msgid "Comment"
msgstr "Comentario"

#: src/gui/widgets/track.c:568 src/audio/track_lane.c:68
#, c-format
msgid "Lane %d"
msgstr "Estaxe %d"

#: src/gui/widgets/track.c:1516
msgid "_Delete Track"
msgstr "_Eliminar Pista"

#: src/gui/widgets/track.c:1519
msgid "_Delete Tracks"
msgstr "_Eliminar Pistas"

#: src/gui/widgets/track.c:1530
msgid "_Duplicate Track"
msgstr "_Duplicar Pista"

#: src/gui/widgets/track.c:1533
msgid "_Duplicate Tracks"
msgstr "_Duplicar Pistas"

#: src/gui/widgets/track.c:1551
msgid "Add Region"
msgstr "Engadir Rexión"

#: src/gui/widgets/track.c:1560
msgid "Hide Track"
msgstr "Agochar Pista"

#: src/gui/widgets/track.c:1561
msgid "Hide Tracks"
msgstr "Agochar Pistas"

#: src/gui/widgets/track.c:1569
msgid "Pin/Unpin Track"
msgstr "Marcar/Desmarcar Pista"

#: src/gui/widgets/track.c:1570
msgid "Pin/Unpin Tracks"
msgstr "Ancorar/Desancorar Pistas"

#: src/gui/widgets/track.c:1612
msgid "Track MIDI Ch"
msgstr "Pista MIDI Ch"

#: src/gui/widgets/track.c:1624
msgid "Passthrough input"
msgstr "Entrada de paso"

#: src/gui/widgets/track.c:1653 src/gui/widgets/track.c:1713
#, c-format
msgid "MIDI Channel %d"
msgstr "Canle MIDI %d"

#: src/gui/widgets/track.c:1693
#, c-format
msgid "Lane %d MIDI Ch"
msgstr "Estaxe %d MIDI Ch"

#: src/gui/widgets/track.c:1709
msgid "Inherit"
msgstr "Herdar"

#: src/gui/widgets/dialogs/arranger_object_info.c:109
msgid "Arranger object info"
msgstr "Información do obxecto do organizador"

#: src/gui/widgets/dialogs/port_info.c:59
#, c-format
msgid "%.1f to %.1f"
msgstr "%.1f a %.1f"

#: src/gui/widgets/dialogs/port_info.c:73
msgid "N/A"
msgstr "N/A"

#: src/gui/widgets/dialogs/port_info.c:134
msgid "Port info"
msgstr "Información do Porto"

#: src/gui/widgets/dialogs/about_dialog.c:82
msgid "a highly automated and intuitive digital audio workstation"
msgstr ""
"unha estación de traballo de audio dixital intuitiva e moi automatizada"

#: src/gui/widgets/dialogs/about_dialog.c:86
msgid "Website"
msgstr "Páxina web"

#: src/gui/widgets/dialogs/export_progress_dialog.c:89
msgid "Exported"
msgstr "Exportado"

#: src/gui/widgets/dialogs/export_progress_dialog.c:163
msgid "Export Progress"
msgstr "Progreso da exportación"

#: src/gui/backend/events.c:1557
msgid "Trial limit has been reached. Zrythm will now go silent"
msgstr "O tempo de proba expirou. Agora Zrythm silenciarase"

#: src/utils/dialogs.c:43
msgid "_Open"
msgstr "_Open"

#: src/utils/dialogs.c:66
msgid "Overwrite Plugin"
msgstr "Sobrescribir Plugin"

#: src/utils/dialogs.c:80
msgid "A plugin already exists at the selected slot. Overwrite it?"
msgstr "Xa hai un plugin no oco seleccionado. Quérelo sobrescribir?"

#: src/utils/dialogs.c:104
msgid "Error instantiating plugin. Please see log for details."
msgstr "Erro instalando un plugin. Por favor, mira o rexistro para detalles."

#. TRANSLATORS: Dummy audio backend
#: src/utils/ui.c:663 src/utils/ui.c:703
msgid "Dummy"
msgstr "Dummy"

#: src/utils/ui.c:705
msgid "ALSA Sequencer"
msgstr "Secuenciador ALSA"

#: src/utils/ui.c:733
msgid "Square Root"
msgstr "Raíz Cadrada"

#: src/utils/ui.c:734
msgid "Sine (Equal Power)"
msgstr "Seno (Mesma Intensidade)"

#: src/utils/ui.c:904
#, c-format
msgid ""
"A locale for the language you have selected (%s) is not available. Please "
"install one first and restart Zrythm"
msgstr ""
"A configuración rexional para o idioma seleccionado (%s) non está "
"dispoñible. Por favor, instálaa antes e reinicia Zrythm"

#: src/utils/ui.c:909
#, c-format
msgid ""
"A locale for the language you have selected is not available. Please enable "
"one first using the steps below and try again.\n"
"1. Uncomment any locale starting with the language code <b>%s</b> in <b>/etc/"
"locale.gen</b> (needs root privileges)\n"
"2. Run <b>locale-gen</b> as root\n"
"3. Restart Zrythm"
msgstr ""
"Non hai unha configuración rexional dispoñible para o idioma escollido. Por "
"favor, activa unha primeiro empregando os pasos seguintes e inténtao de "
"novo.\n"
"1. Quite calquera configuración rexional que comece co código de linguaxe <b>"
"%s</b> en <b>/etc/locale.gen</b> (precisa privilexios de administrador)\n"
"2. Execute <b>locale-gen</b> como administrador\n"
"3. Reinicie Zrythm"

#: src/settings/settings.c:97
#, c-format
msgid "Schema %s%s%s"
msgstr "Esquema %s%s%s"

#: src/settings/settings.c:108
#, c-format
msgid "Resetting schema %s...\n"
msgstr "Reconfigurando esquema %s...\n"

#: src/settings/settings.c:147
#, c-format
msgid "skipping %s"
msgstr "Saltando %s"

#: src/settings/settings.c:158
#, c-format
msgid "resetting %s to %s"
msgstr "Reconfigurando %s a %s"

#: src/settings/settings.c:203
#, c-format
msgid "Failed to find schema %s. Zrythm is likely not installed"
msgstr "Erro ao buscar o esquema %s. Zrythm asemella non instalado"

#: src/settings/settings.c:218
#, c-format
msgid "Failed to view schema %s"
msgstr "Erro ao ver o esquema %s"

#: src/settings/settings.c:225
#, c-format
msgid "Failed to reset schema %s"
msgstr "Erro ao reiniciar o esquema %s"

#: src/settings/settings.c:258
#, c-format
msgid ""
"This will reset Zrythm to factory settings. You will lose all your "
"preferences. Type 'y' to continue: "
msgstr ""
"Isto devolverá a Zrythm á configuración de fábrica. Perderas todas as túas "
"preferencias. Escribe 'y' para continuar: "

#: src/settings/settings.c:264
#, c-format
msgid "Aborting...\n"
msgstr "Cancelando...\n"

#: src/settings/settings.c:275
#, c-format
msgid "Reset to factory settings successful\n"
msgstr "Volta á configuración de fábrica con éxito\n"

#: src/audio/track_processor.c:249
msgid "Piano Roll"
msgstr "Piano Roll"

#: src/audio/chord_track.c:54 resources/ui/inspector_chord.ui:31
msgid "Chords"
msgstr "Acordes"

#: src/audio/automation_track.c:91
msgid "On"
msgstr "On"

#: src/audio/automation_track.c:94
msgid "Rec"
msgstr "Rec"

#: src/audio/automation_track.c:97
msgid "Off"
msgstr "Off"

#: src/audio/automation_track.c:115
msgid "Touch"
msgstr "Táctil"

#: src/audio/automation_track.c:118
msgid "Latch"
msgstr "Pasador"

#: src/audio/channel_send.c:338
msgid "Pre-fader send"
msgstr "Envío Pre-Fader"

#: src/audio/channel_send.c:340
msgid "Post-fader send"
msgstr "Envío Post-Fader"

#: src/audio/channel_send.c:363
#, c-format
msgid "%s input"
msgstr "Entrada %s"

#: src/audio/marker_track.c:54
msgid "Markers"
msgstr "Marcadores"

#: src/audio/engine_pa.c:272 src/audio/engine_pa.c:292
#: src/audio/engine_pa.c:303
#, c-format
msgid "PortAudio Error: %s"
msgstr "Erro de PortAudio %s"

#: src/audio/region.c:295 src/audio/track.c:1330
msgid "MIDI"
msgstr "MIDI"

#: src/audio/region.c:301
msgid "Automation"
msgstr "Automatización"

#: src/audio/engine.c:299
#, c-format
msgid ""
"The selected MIDI/audio backend was not found in the version of Zrythm you "
"have installed. The audio and MIDI backends were set to \"Dummy\". Please "
"set your preferred backend from the preferences."
msgstr ""
"O backend de audio/MIDI escollido non se atopou na versión de Zrythm "
"instalada. Os backends de audio e MIDI foron configurados en \"Dummy\". Por "
"favor, configura o teu backend desexado nas preferencias."

#: src/audio/engine.c:373
#, c-format
msgid ""
"Failed to initialize the %s audio backend. Will use the dummy backend "
"instead. Please check your backend settings in the Preferences."
msgstr ""
"Fallouse ao iniciar o %s backend de audio. Empregarase o dummy backend no "
"seu lugar. Por favor, comproba a túa configuración do backend nas "
"Preferencias."

#: src/audio/engine.c:458
#, c-format
msgid ""
"Failed to initialize the %s MIDI backend. Will use the dummy backend "
"instead. Please check your backend settings in the Preferences."
msgstr ""
"Fallouse ao iniciar o %s backend MIDI. Empregarase o dummy backend no seu "
"lugar. Por favor, comproba a túa configuración do backend nas Preferencias."

#: src/audio/curve.c:39
#, c-format
msgid "Exponent"
msgstr "Exponente"

#: src/audio/curve.c:42
#, c-format
msgid "Superellipse"
msgstr "Superelipse"

#: src/audio/curve.c:48
#, c-format
msgid "Pulse"
msgstr "Pulso"

#: src/audio/engine_alsa.c:342
#, c-format
msgid "ALSA Error: %s"
msgstr "Erro ALSA: %s"

#: src/audio/passthrough_processor.c:92
msgid "Pre-Fader in"
msgstr "Entrada Pre-Fader"

#: src/audio/passthrough_processor.c:98
msgid "Pre-Fader out"
msgstr "Saída Pre-Fader"

#: src/audio/passthrough_processor.c:106
msgid "MIDI pre-fader in"
msgstr "Entrada MIDI pre-fader"

#: src/audio/passthrough_processor.c:119
msgid "MIDI pre-fader out"
msgstr "Saída MIDI pre-fader"

#: src/audio/sample_processor.c:38
msgid "Sample Processor"
msgstr "Procesador de Samples"

#. TODO
#: src/audio/scale.c:563 src/audio/scale.c:597
msgid "Unimplemented"
msgstr "Non implementado"

#: src/audio/fader.c:103
msgid "Volume"
msgstr "Volume"

#: src/audio/fader.c:128
msgid "Balance"
msgstr "Balance"

#: src/audio/fader.c:143
msgid "Fader in"
msgstr "Entrada do Fader"

#: src/audio/fader.c:152
msgid "Fader out"
msgstr "Saída do Fader"

#: src/audio/fader.c:163
msgid "MIDI fader in"
msgstr "Entrada MIDI do fader"

#: src/audio/fader.c:176
msgid "MIDI fader out"
msgstr "Saída Midi do Fader"

#: src/audio/engine_jack.c:332
msgid "XRUN occurred - check your JACK configuration"
msgstr "XRUN ocorreu - comproba a túa configuración de JACK"

#. TRANSLATORS: JACK failure messages
#: src/audio/engine_jack.c:675
msgid "Overall operation failed"
msgstr "A operación xeral fallou"

#: src/audio/engine_jack.c:681
msgid "The operation contained an invalid or unsupported option"
msgstr "A operación contiña unha opción inválida ou non soportada"

#: src/audio/engine_jack.c:688
msgid "The desired client name was not unique"
msgstr "O nome de cliente desexado non era exclusivo"

#: src/audio/engine_jack.c:694
msgid "Unable to connect to the JACK server"
msgstr "Incapaz de conectar ao servidor JACK"

#: src/audio/engine_jack.c:700
msgid "Communication error with the JACK server"
msgstr "Erro de comunicación co servidor JACK"

#: src/audio/engine_jack.c:706
msgid "Requested client does not exist"
msgstr "O cliente solicitado non existe"

#: src/audio/engine_jack.c:712
msgid "Unable to load internal client"
msgstr "Incapaz de cargar o cliente interno"

#: src/audio/engine_jack.c:718
msgid "Unable to initialize client"
msgstr "Incapaz de iniciar o cliente"

#: src/audio/engine_jack.c:724
msgid "Unable to access shared memory"
msgstr "Incapaz de acceder á memoria compartida"

#: src/audio/engine_jack.c:730
msgid "Client's protocol version does not match"
msgstr "A versión do protocolo do Cliente non coincide"

#: src/audio/engine_jack.c:734
msgid "Backend error"
msgstr "Erro do Backend"

#: src/audio/engine_jack.c:738
msgid "Client zombie"
msgstr "Cliente zombie"

#: src/actions/arranger_selections.c:1899
msgid "Edit arranger object(s)"
msgstr "Editar obxecto(s) do organizador"

#: src/actions/create_plugins_action.c:150
#, c-format
msgid "Create %s"
msgstr "Crear %s"

#: src/actions/create_plugins_action.c:154
#, c-format
msgid "Create %d %ss"
msgstr "Crear %d %ss"

#: src/actions/delete_tracks_action.c:112
msgid "Delete Track"
msgstr "Borrar Pista"

#: src/actions/delete_tracks_action.c:115
#, c-format
msgid "Delete %d Tracks"
msgstr "Borrar %d Pistas"

#: src/actions/actions.c:351
#, c-format
msgid ""
"Scripting extensibility with <a href=\"%s\">GNU Guile</a> is not enabled in "
"your Zrythm installation."
msgstr ""
"A extensibilidade de comandos de <a href=\"%s\">GNU Guile</a> non está "
"activada na túa instalación de Zrythm."

#: src/actions/actions.c:614
msgid ""
"Creating new projects is disabled. Please restart Zrythm to start a new "
"project"
msgstr ""
"Creación de novos proxectos desactivada. Por favor, reinicie Zrythm para "
"comezar un novo proxecto"

#: src/actions/actions.c:625 resources/ui/project_assistant.ui:86
#: resources/ui/shortcuts.ui:104
msgid "Create new project"
msgstr "Crear un novo proxecto"

#: src/actions/actions.c:628
msgid "Yes"
msgstr "Si"

#: src/actions/actions.c:630
msgid "No"
msgstr "Non"

#: src/actions/actions.c:635
msgid "Any unsaved changes to the current project will be lost. Continue?"
msgstr "Os cambios non gardados perderanse. Desexa continuar?"

#: src/actions/actions.c:687
msgid "Loading is disabled in the trial version"
msgstr "Carga desactivada na versión de proba"

#: src/actions/actions.c:715 src/actions/actions.c:740
msgid "Saving is disabled in the trial version"
msgstr "A opción de gardar está desactivada na versión de proba"

#: src/actions/actions.c:752
msgid "Save Project"
msgstr "Gardar Proxecto"

#: src/actions/actions.c:836
msgid "Export routing graph"
msgstr "Exportar gráfico da ruta"

#: src/actions/actions.c:838
msgid "Image (PNG)"
msgstr "Imaxe (PNG)"

#: src/actions/actions.c:839
msgid "Dot graph"
msgstr "Gráfico de puntos"

#: src/actions/actions.c:847
#, c-format
msgid ""
"The graph will be exported to %s\n"
"Select a format to export as"
msgstr ""
"O gráfico será exportado a %s\n"
"Selecciona o formato ao que exportar"

#: src/actions/actions.c:888
msgid "Graph exported"
msgstr "Gráfico exportado"

#: src/actions/actions.c:1075 src/actions/actions.c:1115
#: src/actions/actions.c:1154
msgid "Can't paste selections"
msgstr "Imposible pegar as seleccións"

#: src/actions/copy_plugins_action.c:273
#, c-format
msgid "Copy %s"
msgstr "Copiar %s"

#: src/actions/copy_plugins_action.c:277
#, c-format
msgid "Copy %d Plugins"
msgstr "Copiar %d Plugins"

#: src/actions/move_plugins_action.c:235
#, c-format
msgid "Move %s"
msgstr "Mover %s"

#: src/actions/move_plugins_action.c:239
#, c-format
msgid "Move %d Plugins"
msgstr "Mover %d Plugins"

#: src/actions/edit_tracks_action.c:167
msgid "Solo Track"
msgstr "Pista a Solo"

#: src/actions/edit_tracks_action.c:170
msgid "Unsolo Track"
msgstr "Pista a Non Solo"

#: src/actions/edit_tracks_action.c:174
msgid "Mute Track"
msgstr "Silenciar Pista"

#: src/actions/edit_tracks_action.c:177
msgid "Unmute Track"
msgstr "Non Silenciar Pista"

#: src/actions/edit_tracks_action.c:180
msgid "Change Fader"
msgstr "Cambiar Fader"

#: src/actions/edit_tracks_action.c:183
msgid "Change Pan"
msgstr "Cambiar Panorama"

#: src/actions/move_tracks_action.c:128
msgid "Move Track"
msgstr "Mover Pista"

#: src/actions/move_tracks_action.c:131
#, c-format
msgid "Move %d Tracks"
msgstr "Mover %d Pistas"

#: src/actions/create_tracks_action.c:58
#, c-format
msgid "%s Track"
msgstr "%s Pista"

#: src/actions/create_tracks_action.c:114
#, c-format
msgid "Error instantiating plugin %s. Please see log for details."
msgstr ""
"Error instalando plugins %s. Por favor, vexa o rexistro para máis detalles."

#: src/actions/create_tracks_action.c:324
#, c-format
msgid "Create %s Track"
msgstr "Crear %s Pista"

#: src/actions/create_tracks_action.c:327
#, c-format
msgid "Create %d %s Tracks"
msgstr "Crear %d %s Pistas"

#: src/actions/delete_plugins_action.c:205
msgid "Delete Plugin"
msgstr "Borrar Plugin"

#: src/actions/delete_plugins_action.c:208
#, c-format
msgid "Delete %d Plugins"
msgstr "Borrar %d Plugins"

#: resources/ui/first_run_assistant.ui:27
msgid "Setup Zrythm"
msgstr "Configurar Zrythm"

#: resources/ui/first_run_assistant.ui:51
msgid ""
"Welcome to Zrythm.\n"
" This will guide you through the basic setup of Zrythm. First, choose your "
"language."
msgstr ""
"Benvida/o a Zrythm.\n"
"Isto guiarache pola configuración básica de Zrythm. Primeiro, escolle a túa "
"lingua."

#: resources/ui/first_run_assistant.ui:89 resources/ui/preferences.ui:512
msgid "Language"
msgstr "Idioma"

#: resources/ui/first_run_assistant.ui:107
msgid ""
"Next, choose the  location to use for saving temporary files and projects "
"(or accept the default)"
msgstr ""
"A continuación, escolle a localización para gardar os arquivos temporais e "
"proxectos (ou acepta o enderezo por defecto)"

#: resources/ui/first_run_assistant.ui:120
msgid "Select a folder"
msgstr "Selecciona unha carpeta"

#: resources/ui/first_run_assistant.ui:134
msgid "Resets the path to the default"
msgstr "Reinicia a localización á definitiva"

#: resources/ui/first_run_assistant.ui:145
msgid "Choose the paths to scan for VST2 plugins (or accept the default)"
msgstr ""
"Escolle as localizacións para escanear os plugins VST2 (ou acepta o enderezo "
"por defecto)"

#: resources/ui/first_run_assistant.ui:182
msgid "Select the audio and MIDI engine backends to use"
msgstr "Selecciona o motor de backend de audio e MIDI que usar"

#: resources/ui/first_run_assistant.ui:200 resources/ui/preferences.ui:169
msgid "MIDI Backend"
msgstr "Backend de MIDI"

#: resources/ui/first_run_assistant.ui:213 resources/ui/preferences.ui:123
msgid "Audio Backend"
msgstr "Backend de Audio"

#: resources/ui/first_run_assistant.ui:250
msgid "Test"
msgstr "Proba"

#: resources/ui/first_run_assistant.ui:254
msgid "Tests the backends"
msgstr "Proba os backends"

#: resources/ui/first_run_assistant.ui:265
msgid "Backends"
msgstr "Backends"

#: resources/ui/bind_cc_dialog.ui:45 resources/ui/create_project_dialog.ui:38
#: resources/ui/bounce_dialog.ui:51 resources/ui/export_dialog.ui:46
#: resources/ui/preferences.ui:58
msgid "Cancel"
msgstr "Cancelar"

#: resources/ui/bind_cc_dialog.ui:81
msgid "Press a key or move a knob on your MIDI device"
msgstr "Aperta unha tecla ou move un mando no teu dispositivo MIDI"

#: resources/ui/bind_cc_dialog.ui:94
msgid "Waiting for input..."
msgstr "Agardando polo sinal de entrada..."

#: resources/ui/log_viewer.ui:25
msgid "Log Level"
msgstr "Nivel do rexistro"

#: resources/ui/log_viewer.ui:76
msgid "Save As..."
msgstr "Gardar Como..."

#: resources/ui/scale_selector_window.ui:51
msgid "Root Key"
msgstr "Nota Tónica"

#: resources/ui/scale_selector_window.ui:80
#: resources/ui/chord_selector_window.ui:79
#: resources/ui/chord_selector_window.ui:523
msgid "C"
msgstr "C"

#: resources/ui/scale_selector_window.ui:93
#: resources/ui/chord_selector_window.ui:92
#: resources/ui/chord_selector_window.ui:536
msgid "D♭"
msgstr "D♭"

#: resources/ui/scale_selector_window.ui:106
#: resources/ui/chord_selector_window.ui:105
#: resources/ui/chord_selector_window.ui:549
msgid "D"
msgstr "D"

#: resources/ui/scale_selector_window.ui:119
#: resources/ui/chord_selector_window.ui:118
#: resources/ui/chord_selector_window.ui:562
msgid "E♭"
msgstr "E♭"

#: resources/ui/scale_selector_window.ui:132
#: resources/ui/chord_selector_window.ui:131
#: resources/ui/chord_selector_window.ui:575
msgid "E"
msgstr "E"

#: resources/ui/scale_selector_window.ui:145
#: resources/ui/chord_selector_window.ui:144
#: resources/ui/chord_selector_window.ui:588
msgid "F"
msgstr "F"

#: resources/ui/scale_selector_window.ui:158
#: resources/ui/chord_selector_window.ui:157
#: resources/ui/chord_selector_window.ui:601
msgid "F♯"
msgstr "F♯"

#: resources/ui/scale_selector_window.ui:171
#: resources/ui/chord_selector_window.ui:170
#: resources/ui/chord_selector_window.ui:614
msgid "G"
msgstr "G"

#: resources/ui/scale_selector_window.ui:184
#: resources/ui/chord_selector_window.ui:183
#: resources/ui/chord_selector_window.ui:627
msgid "A♭"
msgstr "A♭"

#: resources/ui/scale_selector_window.ui:197
#: resources/ui/chord_selector_window.ui:196
#: resources/ui/chord_selector_window.ui:640
msgid "A"
msgstr "A"

#: resources/ui/scale_selector_window.ui:210
#: resources/ui/chord_selector_window.ui:209
#: resources/ui/chord_selector_window.ui:653
msgid "B♭"
msgstr "B♭"

#: resources/ui/scale_selector_window.ui:223
#: resources/ui/chord_selector_window.ui:222
#: resources/ui/chord_selector_window.ui:666
msgid "B"
msgstr "B"

#: resources/ui/scale_selector_window.ui:267
msgid "Chromatic"
msgstr "Cromática"

#: resources/ui/scale_selector_window.ui:280
msgid "Ionian (Major)"
msgstr "Xónica (Maior)"

#: resources/ui/scale_selector_window.ui:293
msgid "Aeolian (Natural Minor)"
msgstr "Eólica (Menor Natural)"

#: resources/ui/scale_selector_window.ui:306
msgid "Harmonic Minor"
msgstr "Menor Harmónica"

#: resources/ui/scale_selector_window.ui:342
#: resources/ui/chord_selector_window.ui:747
msgid "Creator"
msgstr "Creador"

#: resources/ui/scale_selector_window.ui:358
#: resources/ui/chord_selector_window.ui:877
msgid "TODO keyboard"
msgstr "Teclado TODO"

#: resources/ui/scale_selector_window.ui:368
#: resources/ui/chord_selector_window.ui:887 resources/ui/export_dialog.ui:251
msgid "Custom"
msgstr "Personalizado"

#: resources/ui/bot_dock_edge.ui:66
msgid "Piano roll panel"
msgstr "Panel do Piano Roll"

#: resources/ui/bot_dock_edge.ui:81
msgid "Editor"
msgstr "Editor"

#: resources/ui/bot_dock_edge.ui:104
msgid "Mixer panel"
msgstr "Panel do Mesturador"

#: resources/ui/bot_dock_edge.ui:119
msgid "Mixer"
msgstr "Mesturador"

#: resources/ui/bot_dock_edge.ui:156
msgid "Modulators"
msgstr "Moduladores"

#: resources/ui/bot_dock_edge.ui:193
msgid "Chord Pad"
msgstr "Pad de Acordes"

#: resources/ui/fishbowl_window.ui:6
msgid "Fishbowl"
msgstr "Peixeira"

#: resources/ui/timeline_toolbar.ui:64
#: build/data/org.zrythm.Zrythm.gschema.xml:224
msgid "Musical mode"
msgstr "Modo musical"

#: resources/ui/timeline_toolbar.ui:87 resources/ui/editor_toolbar.ui:103
msgid "Toggle event viewer"
msgstr "Alternar visor de eventos"

#: resources/ui/project_assistant.ui:27
msgid "Select Project"
msgstr "Seleccionar Proxecto"

#: resources/ui/project_assistant.ui:43
msgid "Select a project"
msgstr "Seleccionar un proxecto"

#: resources/ui/project_assistant.ui:102
msgid "Remove"
msgstr "Eliminar"

#: resources/ui/project_assistant.ui:106
msgid "Removes selected project from the list"
msgstr "Elimina o proxecto seleccionado da lista"

#: resources/ui/project_assistant.ui:130
msgid "Select a template"
msgstr "Seleccionar un padrón"

#: resources/ui/chord_selector_window.ui:52
msgid "Root Note"
msgstr "Nota Tónica"

#: resources/ui/chord_selector_window.ui:265
msgid "maj"
msgstr "maj"

#: resources/ui/chord_selector_window.ui:278
msgid "min"
msgstr "min"

#: resources/ui/chord_selector_window.ui:291
msgid "dim"
msgstr "dim"

#: resources/ui/chord_selector_window.ui:304
msgid "sus4"
msgstr "sus4"

#: resources/ui/chord_selector_window.ui:317
msgid "sus2"
msgstr "sus2"

#: resources/ui/chord_selector_window.ui:330
msgid "aug"
msgstr "aug"

#: resources/ui/chord_selector_window.ui:347
msgid "Accent"
msgstr "Acento"

#: resources/ui/chord_selector_window.ui:375
msgid "7"
msgstr "7"

#: resources/ui/chord_selector_window.ui:388
msgid "j7"
msgstr "j7"

#: resources/ui/chord_selector_window.ui:401
msgid "♭9"
msgstr "♭9"

#: resources/ui/chord_selector_window.ui:414
msgid "9"
msgstr "9"

#: resources/ui/chord_selector_window.ui:427
msgid "♯9"
msgstr "♯9"

#: resources/ui/chord_selector_window.ui:440
msgid "11"
msgstr "11"

#: resources/ui/chord_selector_window.ui:453
msgid "♭5/♯11"
msgstr "♭5/♯11"

#: resources/ui/chord_selector_window.ui:466
msgid "♯5/♭13"
msgstr "♯5/♭13"

#: resources/ui/chord_selector_window.ui:479
msgid "6/13"
msgstr "6/13"

#: resources/ui/chord_selector_window.ui:496
msgid "Bass Note"
msgstr "Nota Baixo"

#: resources/ui/chord_selector_window.ui:701
msgid "All"
msgstr "Todo"

#: resources/ui/chord_selector_window.ui:717
msgid "In scale"
msgstr "Na escala"

#: resources/ui/chord_selector_window.ui:768
msgid "I"
msgstr "I"

#: resources/ui/chord_selector_window.ui:782
msgid "II"
msgstr "II"

#: resources/ui/chord_selector_window.ui:796
msgid "III"
msgstr "III"

#: resources/ui/chord_selector_window.ui:810
msgid "IV"
msgstr "IV"

#: resources/ui/chord_selector_window.ui:824
msgid "V"
msgstr "V"

#: resources/ui/chord_selector_window.ui:838
msgid "VI"
msgstr "VI"

#: resources/ui/chord_selector_window.ui:852
msgid "VII"
msgstr "VII"

#: resources/ui/chord_selector_window.ui:866
msgid "Diatonic"
msgstr "Diatónica"

#: resources/ui/chord_selector_window.ui:898
msgid "TODO"
msgstr "TODO"

#: resources/ui/chord_selector_window.ui:908
msgid "Circle of Fifths"
msgstr "Círculo de Quintas"

#: resources/ui/create_project_dialog.ui:70
msgid "Parent directory"
msgstr "Directorio principal"

#: resources/ui/create_project_dialog.ui:83
msgid "Select parent directory to save the project in"
msgstr "Seleccionar un directorio principal no que gardar o proxecto"

#: resources/ui/shortcuts.ui:31
msgid "Global Shortcuts"
msgstr "Atallos de Teclado Globais"

#: resources/ui/shortcuts.ui:36 resources/ui/preferences.ui:365
msgid "General"
msgstr "Xeral"

#: resources/ui/shortcuts.ui:54
msgid "Toggle Fullscreen"
msgstr "Alternar Pantalla Completa"

#: resources/ui/shortcuts.ui:61
msgid "Quit"
msgstr "Saír"

#: resources/ui/shortcuts.ui:71
msgid "Panels"
msgstr "Paneis"

#: resources/ui/shortcuts.ui:75
msgid "Toggle left panel"
msgstr "Alternar panel esquerdo"

#: resources/ui/shortcuts.ui:82
msgid "Toggle right panel"
msgstr "Alternar panel dereito"

#: resources/ui/shortcuts.ui:89
msgid "Toggle bottom panel"
msgstr "Alternar panel inferior"

#: resources/ui/shortcuts.ui:99 resources/ui/header.ui:92
msgid "Project"
msgstr "Proxecto"

#: resources/ui/shortcuts.ui:111
msgid "Open a project"
msgstr "Abrir un proxecto"

#: resources/ui/shortcuts.ui:118
msgid "Save the project"
msgstr "Gardar o proxecto"

#: resources/ui/shortcuts.ui:127
msgid "Copy and Paste"
msgstr "Copiar e Pegar"

#: resources/ui/shortcuts.ui:132
msgid "Copy selection to clipboard"
msgstr "Copiar unha selección ao portapapeis"

#: resources/ui/shortcuts.ui:139
msgid "Cut selection to clipboard"
msgstr "Cortar selección ao portapapeis"

#: resources/ui/shortcuts.ui:146
msgid "Paste from clipboard"
msgstr "Pegar do portapapeis"

#: resources/ui/shortcuts.ui:155
msgid "Undo and Redo"
msgstr "Desfacer e Refacer"

#: resources/ui/shortcuts.ui:160
msgid "Undo previous command"
msgstr "Desfacer a orde anterior"

#: resources/ui/shortcuts.ui:167
msgid "Redo previous command"
msgstr "Refacer a orde anterior"

#: resources/ui/shortcuts.ui:176
msgid "Selections"
msgstr "Seleccións"

#: resources/ui/shortcuts.ui:181
msgid "Select all"
msgstr "Seleccionar todo"

#: resources/ui/shortcuts.ui:188
msgid "Unselect all"
msgstr "Deseleccionar todo"

#: resources/ui/shortcuts.ui:200
msgid "Editor Shortcuts"
msgstr "Atallos de Teclado do Editor"

#: resources/ui/shortcuts.ui:204
msgid "Tool"
msgstr "Ferramenta"

#: resources/ui/shortcuts.ui:208
msgid "Select/Stretch tool"
msgstr "Seleccionar/Ferramenta de estirar"

#: resources/ui/shortcuts.ui:215
msgid "Pencil tool"
msgstr "Ferramenta Lapis"

#: resources/ui/shortcuts.ui:222
msgid "Eraser tool"
msgstr "Ferramenta Goma de Borrar"

#: resources/ui/shortcuts.ui:229
msgid "Ramp tool"
msgstr "Ferramenta Rampla"

#: resources/ui/shortcuts.ui:236
msgid "Audition tool"
msgstr "Ferramenta Audición"

#: resources/ui/shortcuts.ui:246
msgid "Zooming"
msgstr "Zoom"

#: resources/ui/shortcuts.ui:251
msgid "Zoom in"
msgstr "Aumentar vista"

#: resources/ui/shortcuts.ui:258
msgid "Zoom out"
msgstr "Encoller vista"

#: resources/ui/shortcuts.ui:265
msgid "Best fit"
msgstr "Encaixar vista"

#: resources/ui/shortcuts.ui:272
msgid "Original size"
msgstr "Tamaño orixinal"

#: resources/ui/shortcuts.ui:281
msgid "Quantizing"
msgstr "Cuantizar"

#: resources/ui/shortcuts.ui:286 resources/ui/quantize_box.ui:39
msgid "Quick Quantize"
msgstr "Cuantización Rápida"

#: resources/ui/shortcuts.ui:293
msgid "Quantize"
msgstr "Cuantizar"

#: resources/ui/shortcuts.ui:302
msgid "Looping"
msgstr "Bucle"

#: resources/ui/shortcuts.ui:307
msgid "Loop selection"
msgstr "Bucle coa selección"

#: resources/ui/midi_controller_popover.ui:37
msgid "Controllers found"
msgstr "Controladores atopados"

#: resources/ui/midi_controller_popover.ui:79
msgid "Rescan"
msgstr "Escanear de novo"

#: resources/ui/midi_controller_popover.ui:83
msgid "Scan again for MIDI controllers"
msgstr "Volver a escanear controladores MIDI"

#: resources/ui/midi_editor_space.ui:135 resources/ui/chord_editor_space.ui:153
#: resources/ui/automation_editor_space.ui:116
msgid "Pitch Wheel"
msgstr "Roda de Pitch"

#: resources/ui/midi_editor_space.ui:136 resources/ui/chord_editor_space.ui:154
#: resources/ui/automation_editor_space.ui:117
msgid "Mod Wheel"
msgstr "Roda de Modificador"

#: resources/ui/midi_editor_space.ui:137 resources/ui/chord_editor_space.ui:155
#: resources/ui/automation_editor_space.ui:118
msgid "Aftertouch"
msgstr "Aftertouch"

#: resources/ui/automatable_selector.ui:104
#: resources/ui/arranger_object_info_dialog.ui:89
#: resources/ui/arranger_object_info_dialog.ui:128
#: resources/ui/arranger_object_info_dialog.ui:139
#: resources/ui/port_info_dialog.ui:89 resources/ui/port_info_dialog.ui:175
#: resources/ui/port_info_dialog.ui:186 resources/ui/port_info_dialog.ui:211
#: resources/ui/port_info_dialog.ui:236 resources/ui/port_info_dialog.ui:247
msgid "label"
msgstr "Etiqueta"

#: resources/ui/help_toolbar.ui:58
msgid "News"
msgstr "Novidades"

#: resources/ui/inspector_chord.ui:55
msgid "Enforce scale"
msgstr "Forzar escala"

#: resources/ui/arranger_object_info_dialog.ui:100
msgid "Owner"
msgstr "Propietario"

#: resources/ui/arranger_object_info_dialog.ui:178
msgid "Arranger Object Info"
msgstr "Información do Obxecto do Organizador"

#: resources/ui/scripting_window.ui:50
msgid "Execute"
msgstr "Executar"

#: resources/ui/scripting_window.ui:90
msgid "The result will be printed here"
msgstr "O resultado aparecerá aquí"

#: resources/ui/inspector_master.ui:43 resources/ui/inspector_ap.ui:43
#: resources/ui/inspector_midi.ui:43
msgid "region_name"
msgstr "nome_rexión"

#: resources/ui/inspector_master.ui:44 resources/ui/inspector_ap.ui:44
#: resources/ui/inspector_midi.ui:44
msgid "Enter region name..."
msgstr "Introduce o nome da rexión..."

#: resources/ui/inspector_master.ui:67 resources/ui/inspector_ap.ui:67
#: resources/ui/inspector_midi.ui:67
msgid "Color"
msgstr "Cor"

#: resources/ui/inspector_master.ui:101 resources/ui/inspector_ap.ui:101
#: resources/ui/inspector_midi.ui:101 resources/ui/snap_grid_popover.ui:88
msgid "Length"
msgstr "Duración"

#: resources/ui/inspector_master.ui:113 resources/ui/inspector_ap.ui:113
#: resources/ui/inspector_midi.ui:113
msgid "Muted"
msgstr "Silenciado"

#: resources/ui/port_info_dialog.ui:100
msgid "Full designation"
msgstr "Designación completa"

#: resources/ui/port_info_dialog.ui:114
msgid "Range"
msgstr "Intervalo"

#: resources/ui/port_info_dialog.ui:128
msgid "Flags"
msgstr "Bandeiras"

#: resources/ui/port_info_dialog.ui:197
msgid "Default value"
msgstr "Valor por defecto"

#: resources/ui/port_info_dialog.ui:222
msgid "Current value"
msgstr "Valor actual"

#: resources/ui/port_info_dialog.ui:268
msgid "Port Info"
msgstr "Información do Porto"

#: resources/ui/track_lane.ui:34
msgid "Lane 1"
msgstr "Estaxe 1"

#: resources/ui/export_midi_file_dialog.ui:36
msgid "Select MIDI file"
msgstr "Seleccionar ficheiro MIDI"

#: resources/ui/export_midi_file_dialog.ui:69
msgid "_Export"
msgstr "_Exportar"

#: resources/ui/export_midi_file_dialog.ui:104
msgid "Region content"
msgstr "Contido da rexión"

#: resources/ui/export_midi_file_dialog.ui:116
msgid ""
"Select \"Base region\" to save the original region (without loops/clip-start "
"points), or \"Full region\" to save the whole region as Zrythm would play it "
"(traversing loops)."
msgstr ""
"Selecciona \"Rexión base\" para gardar a rexión orixinal (sen bucles/puntos "
"de inicio dos clips), ou \"Rexión completa\" para gardar a toda a rexión "
"como Zrythm a reproduciría (atravesando os bucles)."

#: resources/ui/export_midi_file_dialog.ui:120
msgid "Base region"
msgstr "Rexión base"

#: resources/ui/export_midi_file_dialog.ui:121
msgid "Full region"
msgstr "Rexión completa"

#: resources/ui/export_midi_file_dialog.ui:145
#: resources/ui/export_midi_file_dialog.ui:157
msgid "MIDI format"
msgstr "Formato MIDI"

#: resources/ui/export_midi_file_dialog.ui:161
msgid "Format 0"
msgstr "Formato 0"

#: resources/ui/export_midi_file_dialog.ui:162
msgid "Format 1"
msgstr "Formato 1"

#: resources/ui/modulator_view.ui:53 resources/ui/clip_editor_inner.ui:53
msgid "Track name"
msgstr "Nome da pista"

#: resources/ui/panel_file_browser.ui:107 resources/ui/file_browser.ui:107
msgid "Location"
msgstr "Localización"

#: resources/ui/port_selector_popover.ui:36
msgid "Select a port..."
msgstr "Seleccionar un porto..."

#: resources/ui/port_selector_popover.ui:61
msgid "Track"
msgstr "Pista"

#: resources/ui/port_selector_popover.ui:114
msgid "Plugin"
msgstr "Plugin"

#: resources/ui/port_selector_popover.ui:167
msgid "Port"
msgstr "Porto"

#: resources/ui/header.ui:74
msgid "Edit"
msgstr "Editar"

#: resources/ui/header.ui:111
msgid "View"
msgstr "Ver"

#: resources/ui/header.ui:130
msgid "Help"
msgstr "Axuda"

#: resources/ui/header.ui:157
msgid "Project name"
msgstr "Nome do proxecto"

#: resources/ui/header.ui:225
msgid "MIDI in activity"
msgstr "MIDI en activo"

#: resources/ui/transport_controls.ui:54
msgid "Play"
msgstr "Reproducir"

#: resources/ui/transport_controls.ui:69
msgid "Stop"
msgstr "Deter"

#: resources/ui/transport_controls.ui:87
msgid "Backward"
msgstr "Cara atrás"

#: resources/ui/transport_controls.ui:105
msgid "Forward"
msgstr "Cara adiante"

#: resources/ui/transport_controls.ui:122 resources/ui/export_dialog.ui:239
msgid "Loop"
msgstr "Bucle"

#: resources/ui/splash.ui:66
msgid "Initializing..."
msgstr "Iniciando..."

#: resources/ui/bot_bar.ui:58
msgid "Metronome"
msgstr "Metrónomo"

#: resources/ui/export_progress_dialog.ui:25
msgid "Open Directory"
msgstr "Abrir Directorio"

#: resources/ui/export_progress_dialog.ui:28
msgid "Opens the containing directory"
msgstr "Abre o directorio contedor"

#: resources/ui/export_progress_dialog.ui:69
msgid "Exporting..."
msgstr "Exportando..."

#: resources/ui/event_viewer.ui:13
msgid "Event Viewer"
msgstr "Visor de Eventos"

#: resources/ui/automation_track.ui:31
msgid "Control this automation track is for"
msgstr "Controla o que fai esta pista de automatización"

#: resources/ui/automation_track.ui:43
msgid "Mute automation track"
msgstr "Silenciar a pista de automatización"

#: resources/ui/automation_track.ui:83
msgid "RW"
msgstr "RW"

#: resources/ui/automation_track.ui:87
msgid "Write automation"
msgstr "Escribir automatización"

#: resources/ui/automation_track.ui:104
msgid "Read automation"
msgstr "Ler automatización"

#: resources/ui/automation_track.ui:125
msgid "0.0"
msgstr "0.0"

#: resources/ui/automation_track.ui:143
msgid "Remove automation track"
msgstr "Borrar pista de automatización"

#: resources/ui/automation_track.ui:164
msgid "Add automation track"
msgstr "Engadir pista de automatización"

#: resources/ui/marker_dialog.ui:94
msgid "Marker name"
msgstr "Nome do marcador"

#: resources/ui/bounce_dialog.ui:32
msgid "Bounce Options"
msgstr "Opcións da Conversión a Audio"

#: resources/ui/bounce_dialog.ui:65
msgid "Bounce"
msgstr "Converter a audio"

#: resources/ui/bounce_dialog.ui:91
msgid "Bounce with effect chain"
msgstr "Converter a audio coa cadea de efectos"

#: resources/ui/bounce_dialog.ui:107
msgid "Tail"
msgstr "Cola"

#: resources/ui/bounce_dialog.ui:133
msgid "ms"
msgstr "ms"

#: resources/ui/quantize_dialog.ui:7
msgid "Quantize Options"
msgstr "Opcións da Cuantización"

#: resources/ui/quantize_dialog.ui:23
msgid "_Quantize"
msgstr "_Cuantizar"

#: resources/ui/quantize_dialog.ui:77
msgid "Quantize to"
msgstr "Cuantizar a"

#: resources/ui/quantize_dialog.ui:132
msgid "Adjust"
msgstr "Axustar"

#: resources/ui/quantize_dialog.ui:183
msgid "Amount"
msgstr "Cantidade"

#: resources/ui/quantize_dialog.ui:223
msgid "Swing"
msgstr "Swing"

#: resources/ui/quantize_dialog.ui:251
msgid "Randomization"
msgstr "Aleatorización"

#: resources/ui/export_dialog.ui:27
msgid "Export As..."
msgstr "Exportar Como..."

#: resources/ui/export_dialog.ui:60
msgid "Export"
msgstr "Exportar"

#: resources/ui/export_dialog.ui:87
msgid "Artist"
msgstr "Artista"

#: resources/ui/export_dialog.ui:98
#: build/data/org.zrythm.Zrythm.gschema.xml:293
msgid "Genre"
msgstr "Xénero"

#: resources/ui/export_dialog.ui:109 data/zrythm.desktop.in:10
msgid "Zrythm"
msgstr "Zrythm"

#: resources/ui/export_dialog.ui:120
msgid "Electronic"
msgstr "Electrónica"

#: resources/ui/export_dialog.ui:131
#: build/data/org.zrythm.Zrythm.gschema.xml:303
msgid "Format"
msgstr "Formato"

#: resources/ui/export_dialog.ui:150
#: build/data/org.zrythm.Zrythm.gschema.xml:308
msgid "Dither"
msgstr "Dither"

#: resources/ui/export_dialog.ui:177
msgid ""
"The following files will be created:\n"
"\n"
"Master.wav\n"
"\n"
"in the directory:\n"
"\n"
"/home/alex/Zrythm/Projects/project1/exports/20181023"
msgstr ""
"Os seguintes ficheiros serán creados:\n"
"\n"
"Master.wav\n"
"\n"
"no directorio:\n"
"\n"
"/home/alex/Zrythm/Projects/project1/exports/20181023"

#: resources/ui/export_dialog.ui:195
msgid "Output Files"
msgstr "Arquivos de Saída"

#: resources/ui/export_dialog.ui:207
msgid "Filename Pattern"
msgstr "Patrón do Nome dos Arquivos"

#: resources/ui/export_dialog.ui:227
msgid "Song"
msgstr "Canción"

#: resources/ui/export_dialog.ui:265
msgid "Time Range"
msgstr "Intervalo de Tempo"

#: resources/ui/export_dialog.ui:277
msgid "Tracks"
msgstr "Pistas"

#: resources/ui/export_dialog.ui:298
#: build/data/org.zrythm.Zrythm.gschema.xml:313
msgid "Bit depth"
msgstr "Profundidade de Bits"

#: resources/ui/main_window.ui:120
msgid "This is an app-notification. Click the button to dismiss"
msgstr "Esta é unha aplicación de app. Fai clic no botón para descartar"

#: resources/ui/clip_editor.ui:30
msgid "No clip selected"
msgstr "Ningún clip seleccionado"

#: resources/ui/quantize_box.ui:61
msgid "Full Quantize..."
msgstr "Cuantización Completa..."

#: resources/ui/snap_grid_popover.ui:37
msgid "Grid"
msgstr "Grade"

#: resources/ui/snap_grid_popover.ui:47
msgid "Adaptive Grid"
msgstr "Grade Adaptativa"

#: resources/ui/snap_grid_popover.ui:66
msgid "Snap"
msgstr "Axustar"

#: resources/ui/snap_grid_popover.ui:87
msgid "Note length to snap to"
msgstr "Duración de nota á que axustar"

#: resources/ui/snap_grid_popover.ui:126
msgid "Note type"
msgstr "Tipo de nota"

#: resources/ui/editor_toolbar.ui:47
msgid "Highlight"
msgstr "Resaltar"

#: resources/ui/editor_toolbar.ui:60
msgid "Both"
msgstr "Ambos"

#: resources/ui/preferences.ui:109
msgid "Engine"
msgstr "Motor"

#: resources/ui/preferences.ui:134
msgid "The audio backend to connect to"
msgstr "O backend de audio ao que conectar"

#: resources/ui/preferences.ui:147
msgid "MIDI Controllers"
msgstr "Controladores MIDI"

#: resources/ui/preferences.ui:180
msgid "The MIDI backend to connect to"
msgstr "O backend de MIDI ao que conectar"

#: resources/ui/preferences.ui:191
msgid "Pan Algorithm"
msgstr "Algoritmo de Panorama"

#: resources/ui/preferences.ui:201
msgid "Pan Law"
msgstr "Regra de Panorama"

#: resources/ui/preferences.ui:211
msgid "The pan algorithm to use"
msgstr "O algoritmo de panorama a empregar"

#: resources/ui/preferences.ui:222
msgid "The pan law to use"
msgstr "A regra de panorama a empregar"

#: resources/ui/preferences.ui:234 build/data/org.zrythm.Zrythm.gschema.xml:405
msgid "Zrythm path"
msgstr "Ruta de Zrythm"

#: resources/ui/preferences.ui:245
msgid "The global Zrythm working path for non-project related files"
msgstr ""
"A ruta global de traballo de Zrythm para arquivos non relacionados con "
"proxectos"

#: resources/ui/preferences.ui:266
msgid "Device Name"
msgstr "Nome do Dispositivo"

#: resources/ui/preferences.ui:301
msgid "Buffer Size"
msgstr "Tamaño do Buffer"

#: resources/ui/preferences.ui:325 build/data/org.zrythm.Zrythm.gschema.xml:381
msgid "Samplerate"
msgstr "Razón de samples"

#: resources/ui/preferences.ui:380 resources/ui/preferences.ui:449
msgid "Plugins"
msgstr "Plugins"

#: resources/ui/preferences.ui:390
msgid "Always open plugin UIs"
msgstr "Sempre abrir as UIs dos plugins"

#: resources/ui/preferences.ui:394
msgid "Always show the plugin UI when instantiating a plugin"
msgstr "Sempre mostrar a UI do plugin cando se inicie"

#: resources/ui/preferences.ui:406
msgid "Keep plugin UIs on top"
msgstr "Manter as UIs dos plugins sempre enriba"

#: resources/ui/preferences.ui:410
msgid "Keep plugin UI windows on top of the main window"
msgstr "Manter as xanelas das UI dos plugins enriba da xanela principal"

#: resources/ui/preferences.ui:423
msgid "VST2 Paths"
msgstr "Ruta dos VST2"

#: resources/ui/preferences.ui:465
msgid "Main Window"
msgstr "Xanela Principal"

#: resources/ui/preferences.ui:482
msgid "Editing"
msgstr "Edición"

#: resources/ui/preferences.ui:498
msgid "Interface"
msgstr "Interface"

#: resources/ui/preferences.ui:523
msgid "The language of the Zrythm interface"
msgstr "O idioma da interface de Zrythm"

#: resources/ui/preferences.ui:555
msgid "GUI"
msgstr "GUI"

#: resources/ui/preferences.ui:572 resources/ui/preferences.ui:618
msgid "Projects"
msgstr "Proxectos"

#: resources/ui/preferences.ui:584 build/data/org.zrythm.Zrythm.gschema.xml:488
msgid "Autosave interval"
msgstr "Intervalo de gardado automático"

#: resources/ui/preferences.ui:595
msgid ""
"Set the interval to auto-save project backups, in minutes. Setting this to 0 "
"will disable auto-save"
msgstr ""
"Configura o intervalo de gardado automático de copias de seguridade do "
"proxecto, en minutos. Seleccionando 0 desactivará o gardado automático"

#: data/zrythm.desktop.in:11
msgid "Digital Audio Workstation"
msgstr "Estación de Traballo de Audio Dixital"

#: data/zrythm.desktop.in:13
msgid "highly automated and intuitive digital audio workstation"
msgstr ""
"unha estación de traballo de audio dixital intuitiva e moi automatizada"

#. Translators: Do NOT translate or transliterate this text (this is an icon file name)!
#: data/zrythm.desktop.in:16
msgid "zrythm"
msgstr "zrythm"

#: build/data/org.zrythm.Zrythm.gschema.xml:160
msgid "Recent project list"
msgstr "Lista de proxectos recentes"

#: build/data/org.zrythm.Zrythm.gschema.xml:161
msgid "A list of recent projects to be referenced on startup."
msgstr "Unha lista de proxectos que apareceran ao inicio."

#: build/data/org.zrythm.Zrythm.gschema.xml:165
msgid "First run"
msgstr "Primeira execución"

#: build/data/org.zrythm.Zrythm.gschema.xml:166
msgid "Whether this is the first run or not."
msgstr "Se esta é a primeira execución ou non."

#: build/data/org.zrythm.Zrythm.gschema.xml:170
msgid "Installation directory"
msgstr "Directorio da instalación"

#: build/data/org.zrythm.Zrythm.gschema.xml:171
msgid ""
"This is the directory Zrythm is installed in. Currently only used on Windows."
msgstr ""
"Este é o directorio no que está instalado Zrythm. No momento só se usa en "
"Windows."

#: build/data/org.zrythm.Zrythm.gschema.xml:175
msgid "Last project directory"
msgstr "Directorio do último proxecto"

#: build/data/org.zrythm.Zrythm.gschema.xml:176
msgid "Last directory a project was created in."
msgstr "O último directorio no que se creou un proxecto."

#: build/data/org.zrythm.Zrythm.gschema.xml:184
#, fuzzy
msgid "Bounce with effects"
msgstr "Converter a audio coa cadea de efectos"

#: build/data/org.zrythm.Zrythm.gschema.xml:185
#, fuzzy
msgid ""
"If set to true, the effects chain will be included in the bounced material."
msgstr "Se é verdadeiro, a cadea de efectos incluirase no material convertido."

#: build/data/org.zrythm.Zrythm.gschema.xml:189
#, fuzzy
msgid "Bounce tail"
msgstr "Cola de conversión (ms)"

#: build/data/org.zrythm.Zrythm.gschema.xml:190
#, fuzzy
msgid ""
"Tail to allow when bouncing (for example to catch reverb tails), in "
"milliseconds."
msgstr ""
"A cola que permitir nas conversións (por exemplo, para rexistrar as colas "
"dos reverbs cando remata unha rexión) en milisegundos."

#: build/data/org.zrythm.Zrythm.gschema.xml:194
#, fuzzy
msgid "Timeline object length"
msgstr "Largura da nota"

#: build/data/org.zrythm.Zrythm.gschema.xml:195
#: build/data/org.zrythm.Zrythm.gschema.xml:205
msgid "Default length to use when creating timelinle objects, eg in edit mode."
msgstr ""

#: build/data/org.zrythm.Zrythm.gschema.xml:199
msgid "Timeline object length type"
msgstr ""

#: build/data/org.zrythm.Zrythm.gschema.xml:200
#: build/data/org.zrythm.Zrythm.gschema.xml:210
msgid ""
"Default length type to use when creating timelinle objects, eg in edit mode."
msgstr ""

#: build/data/org.zrythm.Zrythm.gschema.xml:204
#, fuzzy
msgid "Editor object length"
msgstr "Ningún obxecto seleccionado"

#: build/data/org.zrythm.Zrythm.gschema.xml:209
#, fuzzy
msgid "Editor object length type"
msgstr "Ningún obxecto seleccionado"

#: build/data/org.zrythm.Zrythm.gschema.xml:214
#, fuzzy
msgid "Note notation"
msgstr "Sistema de notación"

#: build/data/org.zrythm.Zrythm.gschema.xml:215
#, fuzzy
msgid ""
"The note notation used in the piano roll - MIDI pitch index or notes (C, C#, "
"etc.)"
msgstr ""
"O sistema de notación empregado no piano roll. (números ou notación "
"anglosaxona)"

#: build/data/org.zrythm.Zrythm.gschema.xml:219
msgid "Metronome enabled"
msgstr "Metrónomo activado"

#: build/data/org.zrythm.Zrythm.gschema.xml:220
#, fuzzy
msgid "Whether the metronome is enabled."
msgstr "O metrónomo está activado ou non."

#: build/data/org.zrythm.Zrythm.gschema.xml:225
msgid ""
"Whether to use musical mode. If this is on, time-stretching will be applied "
"to events so that they match the project BPM. This mostly applies to audio "
"regions."
msgstr ""
"Para o modo musical. Se está activado, aplicarase deformación de tempo aos "
"eventos para que coincidan cos BPM do proxecto. Afecta principalmente ás "
"rexións de audio."

#: build/data/org.zrythm.Zrythm.gschema.xml:229
msgid "Listen to notes while they are moved"
msgstr ""

#: build/data/org.zrythm.Zrythm.gschema.xml:230
msgid "Whether to listen to MIDI notes while dragging them in the piano roll."
msgstr "Para escoitar as notas MIDI ao pulsalas no piano roll."

#: build/data/org.zrythm.Zrythm.gschema.xml:234
#, fuzzy
msgid "Piano roll highlight"
msgstr "Resaltar Piano Roll"

#: build/data/org.zrythm.Zrythm.gschema.xml:235
#, fuzzy
msgid "Whether to highlight chords, scales, both or none in the piano roll."
msgstr ""
"Para resaltar acordes, escalas, ámbalas dúas ou ningunha no Piano Roll."

#: build/data/org.zrythm.Zrythm.gschema.xml:239
#, fuzzy
msgid "Piano roll MIDI modifier"
msgstr "Modificador MIDI do Piano Roll"

#: build/data/org.zrythm.Zrythm.gschema.xml:240
#, fuzzy
msgid ""
"The MIDI modifier to display in the MIDI editor (only velocity is valid at "
"the moment)."
msgstr "O modificador MIDI a mostrar no organizador de modificadores MIDI."

#: build/data/org.zrythm.Zrythm.gschema.xml:244
#, fuzzy
msgid "Browser divider position"
msgstr "Posición do divisor do panel inferior"

#: build/data/org.zrythm.Zrythm.gschema.xml:245
msgid "Height of the top part of the plugin/file browser."
msgstr ""

#: build/data/org.zrythm.Zrythm.gschema.xml:249
msgid "Left panel divider position"
msgstr "Posición do divisor do panel esquerdo"

#: build/data/org.zrythm.Zrythm.gschema.xml:250
msgid "Position of the resize handle of the left panel."
msgstr "Posición do tirador para redimensionar o panel esquerdo."

#: build/data/org.zrythm.Zrythm.gschema.xml:254
msgid "Right panel divider position"
msgstr "Posición do divisor do panel dereito"

#: build/data/org.zrythm.Zrythm.gschema.xml:255
msgid "Position of the resize handle of the right panel."
msgstr "Posición do tirador para redimensionar o panel dereito."

#: build/data/org.zrythm.Zrythm.gschema.xml:259
#, fuzzy
msgid "Bot panel divider position"
msgstr "Posición do divisor do panel inferior"

#: build/data/org.zrythm.Zrythm.gschema.xml:260
msgid "Position of the resize handle of the bot panel."
msgstr "Posición do tirador para redimensionar o panel inferior."

#: build/data/org.zrythm.Zrythm.gschema.xml:264
#, fuzzy
msgid "Plugin browser tab"
msgstr "Lapela do Navegador de Plugins"

#: build/data/org.zrythm.Zrythm.gschema.xml:265
#, fuzzy
msgid "Selected plugin browser tab."
msgstr "Lapela do Navegador de Plugins seleccionada."

#: build/data/org.zrythm.Zrythm.gschema.xml:269
#, fuzzy
msgid "Plugin browser filter"
msgstr "Filtro do Navegador de Plugins"

#: build/data/org.zrythm.Zrythm.gschema.xml:270
#, fuzzy
msgid "Selected plugin browser filter"
msgstr "Filtro do Navegador de Plugins seleccionado."

#: build/data/org.zrythm.Zrythm.gschema.xml:274
msgid "Timeline event viewer visibility"
msgstr "Amosar o visor de eventos da liña de tempo"

#: build/data/org.zrythm.Zrythm.gschema.xml:275
msgid "Whether the timeline event viewer is visible or not."
msgstr "Se o visor de eventos da liña de tempo se amosa ou non."

#: build/data/org.zrythm.Zrythm.gschema.xml:279
msgid "Editor event viewer visibility"
msgstr "Amosar o visor do editor de eventos"

#: build/data/org.zrythm.Zrythm.gschema.xml:280
msgid "Whether the editor event viewer is visible or not."
msgstr "Se o visor do editor de eventos se amosa ou non."

#: build/data/org.zrythm.Zrythm.gschema.xml:284
msgid "Monitor out volume"
msgstr "Volume de saída do monitor"

#: build/data/org.zrythm.Zrythm.gschema.xml:285
#, fuzzy
msgid "The monitor out volume in amplitude (0 to 2)."
msgstr "O volume de saída do monitor en amplitude (0.0 a 2.0)."

<<<<<<< HEAD
#: build/data/org.zrythm.Zrythm.gschema.xml:294
#, fuzzy
msgid "Genre to use when exporting, if the file type supports it."
msgstr "Xénero a indicar na exportación"

#: build/data/org.zrythm.Zrythm.gschema.xml:298
#, fuzzy
msgid "Time range"
msgstr "Intervalo de Tempo"

#: build/data/org.zrythm.Zrythm.gschema.xml:299
#, fuzzy
msgid "Time range to export."
msgstr "O rango de tempo a utilizar na exportación"

#: build/data/org.zrythm.Zrythm.gschema.xml:304
#, fuzzy
msgid "Format to export to."
msgstr "Formato das exportación"

#: build/data/org.zrythm.Zrythm.gschema.xml:309
#, fuzzy
msgid "Add dither while exporting, if applicable."
msgstr "Engadir tramado á exportación."

#: build/data/org.zrythm.Zrythm.gschema.xml:314
msgid "Bit depth to use when exporting"
msgstr "Profundidade de bits da exportación"

#: build/data/org.zrythm.Zrythm.gschema.xml:322
#, fuzzy
=======
#: data/org.zrythm.Zrythm.gschema.xml:692
>>>>>>> f71b3be4
msgid "Track properties expanded"
msgstr "Propiedades da pista expandidas"

#: build/data/org.zrythm.Zrythm.gschema.xml:323
msgid "Whether track properties is expanded."
msgstr "Se expandir as propiedades da pista."

#: build/data/org.zrythm.Zrythm.gschema.xml:327
msgid "Track outputs expanded"
msgstr "Saídas da pista expandidas"

#: build/data/org.zrythm.Zrythm.gschema.xml:328
msgid "Whether track outputs is expanded."
msgstr "Se expandir as saídas da pista."

<<<<<<< HEAD
#: build/data/org.zrythm.Zrythm.gschema.xml:332
#, fuzzy
=======
#: data/org.zrythm.Zrythm.gschema.xml:710
>>>>>>> f71b3be4
msgid "Track sends expanded"
msgstr "Envíos da pista expandidos"

#: build/data/org.zrythm.Zrythm.gschema.xml:333
msgid "Whether track sends is expanded."
msgstr "Se expandir os envíos da pista."

#: build/data/org.zrythm.Zrythm.gschema.xml:337
msgid "Track inputs expanded"
msgstr "Entradas da pista expandidas"

#: build/data/org.zrythm.Zrythm.gschema.xml:338
msgid "Whether track inputs is expanded."
msgstr "Se expandir as entradas da pista."

#: build/data/org.zrythm.Zrythm.gschema.xml:342
msgid "Track controls expanded"
msgstr "Controis da pista expandidos"

#: build/data/org.zrythm.Zrythm.gschema.xml:343
msgid "Whether track controls is expanded."
msgstr "Se expandir os controis da pista."

#: build/data/org.zrythm.Zrythm.gschema.xml:347
msgid "Track inserts expanded"
msgstr "Insercións da pista expandidas"

#: build/data/org.zrythm.Zrythm.gschema.xml:348
msgid "Whether track inserts is expanded."
msgstr "Se expandir as insercións da pista."

<<<<<<< HEAD
#: build/data/org.zrythm.Zrythm.gschema.xml:352
#, fuzzy
msgid "Track midi-fx expanded"
msgstr "Nome da pista"

#: build/data/org.zrythm.Zrythm.gschema.xml:353
msgid "Whether track midi-fx is expanded."
msgstr ""
=======
#: data/org.zrythm.Zrythm.gschema.xml:746
msgid "Track midi_fx expanded"
msgstr "Pista midi_fx expandida"

#: data/org.zrythm.Zrythm.gschema.xml:747
msgid "Whether track midi_fx is expanded."
msgstr "Se expandir a pista de midi_fx."
>>>>>>> f71b3be4

#: build/data/org.zrythm.Zrythm.gschema.xml:357
msgid "Track fader expanded"
msgstr "Fader da pista expandido"

#: build/data/org.zrythm.Zrythm.gschema.xml:358
msgid "Whether track fader is expanded."
msgstr "Se expandir o fader da pista."

#: build/data/org.zrythm.Zrythm.gschema.xml:362
msgid "Track comment expanded"
msgstr "Comentarios da pista expandidos"

#: build/data/org.zrythm.Zrythm.gschema.xml:363
msgid "Whether track comment is expanded."
msgstr "Se expandir os comentarios da pista."

#: build/data/org.zrythm.Zrythm.gschema.xml:371
msgid "Audio backend"
msgstr "Backend de Audio"

#: build/data/org.zrythm.Zrythm.gschema.xml:372
#, fuzzy
msgid "The audio backend to use."
msgstr "O backend de audio que empregar."

#: build/data/org.zrythm.Zrythm.gschema.xml:376
#, fuzzy
msgid "RtAudio device"
msgstr "Nome do dispositivo RtAudio"

#: build/data/org.zrythm.Zrythm.gschema.xml:377
#, fuzzy
msgid "The name of the RtAudio device to use."
msgstr "O nome do dispositivo RtAudio a abrir."

#: build/data/org.zrythm.Zrythm.gschema.xml:382
#, fuzzy
msgid "Samplerate to pass to the backend."
msgstr "Razón de samples a dar ao backend, se non é JACK."

#: build/data/org.zrythm.Zrythm.gschema.xml:387
#, fuzzy
msgid "Buffer size to pass to the backend."
msgstr "O tamaño do buffer a dar ao backend, se non é JACK."

#: build/data/org.zrythm.Zrythm.gschema.xml:391
msgid "MIDI backend"
msgstr "Backend de MIDI"

#: build/data/org.zrythm.Zrythm.gschema.xml:392
#, fuzzy
msgid "The MIDI backend to use."
msgstr "O backend de MIDI a usar"

#: build/data/org.zrythm.Zrythm.gschema.xml:396
#, fuzzy
msgid "MIDI controllers"
msgstr "Controladores MIDI"

#: build/data/org.zrythm.Zrythm.gschema.xml:397
#, fuzzy
msgid "A list of controllers to auto-connect to."
msgstr "A lista de controladores que se deberían conectar automaticamente."

#: build/data/org.zrythm.Zrythm.gschema.xml:406
#, fuzzy
msgid "The directory used to save projects and other files in."
msgstr "Este é o directorio para gardar proxectos e outros arquivos."

#: build/data/org.zrythm.Zrythm.gschema.xml:414
#, fuzzy
msgid "Open UI on instantiation"
msgstr "Abrir as IUs dos plugins aos iniciar"

#: build/data/org.zrythm.Zrythm.gschema.xml:415
#, fuzzy
msgid "Open plugin UIs when they are instantiated."
msgstr "Abrir as IUs dos plugins aos iniciar"

#: build/data/org.zrythm.Zrythm.gschema.xml:419
#, fuzzy
msgid "Keep window on top"
msgstr "Manter as UIs dos plugins sempre enriba"

#: build/data/org.zrythm.Zrythm.gschema.xml:420
#, fuzzy
msgid "Always show plugin UIs on top of the main window."
msgstr "Manter as xanelas das UI dos plugins enriba da xanela principal"

#: build/data/org.zrythm.Zrythm.gschema.xml:424
msgid "Generic UIs"
msgstr ""

#: build/data/org.zrythm.Zrythm.gschema.xml:425
msgid "Show generic plugin UIs generated by Zrythm instead of custom ones."
msgstr ""

#: build/data/org.zrythm.Zrythm.gschema.xml:429
#, fuzzy
msgid "Refresh rate"
msgstr "Razón de recarga da IU do plugin"

#: build/data/org.zrythm.Zrythm.gschema.xml:430
#, fuzzy
msgid ""
"Refresh rate in Hz. If set to 0, the screen's refresh rate will be used."
msgstr ""
"A razón de recarga para utilizar para a IU, en Hz. Se o valor é 0, "
"utilizarase a razón de recarga da pantalla."

#: build/data/org.zrythm.Zrythm.gschema.xml:442
msgid "Search paths for VST plugins"
msgstr "Ruta de busca de plugins VST"

#: build/data/org.zrythm.Zrythm.gschema.xml:443
msgid ""
"The search paths to scan for VST plugins in. Duplicate paths will be "
"deduplicated."
msgstr ""
"As rutas de busca nas que escanear plugins VST. As rutas duplicadas "
"borraranse."

#: build/data/org.zrythm.Zrythm.gschema.xml:447
msgid "Search paths for SFZ instruments"
msgstr "Rutas de busca para instrumentos SFZ"

#: build/data/org.zrythm.Zrythm.gschema.xml:448
#, fuzzy
msgid ""
"The search paths to scan for SFZ instruments in. Duplicate paths will be "
"deduplicated."
msgstr ""
"As rutas de busca nas que escanear plugins VST. As rutas duplicadas "
"borraranse."

#: build/data/org.zrythm.Zrythm.gschema.xml:452
msgid "Search paths for SF2 instruments"
msgstr "Ruta de busca de instrumentos SF2"

#: build/data/org.zrythm.Zrythm.gschema.xml:453
#, fuzzy
msgid ""
"The search paths to scan for SF2 instruments in. Duplicate paths will be "
"deduplicated."
msgstr ""
"As rutas de busca nas que escanear plugins VST. As rutas duplicadas "
"borraranse."

#: build/data/org.zrythm.Zrythm.gschema.xml:461
msgid "Fade algorithm"
msgstr "Algoritmo de Fundido"

#: build/data/org.zrythm.Zrythm.gschema.xml:462
#, fuzzy
msgid "Default fade algorithm to use for fade in/outs."
msgstr ""
"O algoritmo de fundido por defecto a utilizar nos fundidos de entrada e de "
"saída."

#: build/data/org.zrythm.Zrythm.gschema.xml:470
msgid "Automation curve algorithm"
msgstr "Algoritmo da curva de automatización"

#: build/data/org.zrythm.Zrythm.gschema.xml:471
msgid "Default algorithm to use for automation curves."
msgstr "O algoritmo por defecto a empregar nas curvas de automatización."

#: build/data/org.zrythm.Zrythm.gschema.xml:479
msgid "Undo stack length"
msgstr "Tamaño do Historial de Desfacer"

#: build/data/org.zrythm.Zrythm.gschema.xml:480
msgid "Maximum undo history stack length. Set to -1 for unlimited."
msgstr "O tamaño do Historial de Desfacer. Elixe -1 para ilimitado."

#: build/data/org.zrythm.Zrythm.gschema.xml:489
#, fuzzy
msgid ""
"Interval to auto-save projects, in minutes. Auto-saving will be disabled if "
"this is set to 0."
msgstr ""
"Intervalo de gardado automático do proxecto, en minutos. Se o valor é 0, "
"estará desactivado."

#: build/data/org.zrythm.Zrythm.gschema.xml:497
#, fuzzy
msgid "User interface language"
msgstr "Idioma da interface de usuario"

#: build/data/org.zrythm.Zrythm.gschema.xml:498
#, fuzzy
msgid "The language to use for the user interface."
msgstr "O idioma da interface de Zrythm"

#: build/data/org.zrythm.Zrythm.gschema.xml:506
msgid "The panning algorithm"
msgstr "O algoritmo de panorama"

#: build/data/org.zrythm.Zrythm.gschema.xml:507
#, fuzzy
msgid ""
"The panning algorithm to use when applying pan on mono signals (not used at "
"the moment)."
msgstr "O algoritmo de panorama a utilizar cando se aplique aos canais."

#: build/data/org.zrythm.Zrythm.gschema.xml:511
#, fuzzy
msgid "The pan law"
msgstr "A Regra de Panorama"

#: build/data/org.zrythm.Zrythm.gschema.xml:512
#, fuzzy
msgid ""
"The pan law to use when applying pan on mono signals (not used at the "
"moment)."
msgstr "A Regra de Panorama a utilizar cando se aplique aos canais."

#~ msgid "Zrythm directory"
#~ msgstr "Directorio de Zrythm"

#~ msgid "SDL audio device name"
#~ msgstr "Nome do dispositivo SDL de audio"

#~ msgid "The name of the SDL audio device to open."
#~ msgstr "O nome do dispositivo SDL de audio a abrir."

#~ msgid "The interface language."
#~ msgstr "O idioma da interface."

#~ msgid "Bounce to audio with effects"
#~ msgstr "Converter a audio con efectos"

#~ msgid ""
#~ "Open plugin UIs when they are dragged and dropped or activated in the "
#~ "plugin browser or not."
#~ msgstr ""
#~ "Abrir as IUs dos plugins cando son arrastrados e soltados ou activados ou "
#~ "non no navegador de plugins."

#~ msgid "Whether plugin UIs should always be shown on top of the main window"
#~ msgstr ""
#~ "Deberían as xanelas das UIs dos plugins estar sempre enriba da ventá "
#~ "principal"

#~ msgid ""
#~ "If this is set to 1, plugin UIs will always be shown on top of the main "
#~ "window."
#~ msgstr ""
#~ "Se o valor é 1, as IUs dos plugins sempre se amosarán enriba da ventá "
#~ "principal."

#~ msgid "Force generic plugin UIs"
#~ msgstr "Forzar a IUs xenérica para plugins"

#~ msgid ""
#~ "Whether to force generic plugin UIs or not. If this is set to 1, custom "
#~ "plugin UIs will be ignored."
#~ msgstr ""
#~ "Deberíanse forzar as IUs xenéricas para plugins ou non. Se o valor é 1, "
#~ "as IUs personalizadas serán ignoradas."

#~ msgid "The search paths to scan for SFZ instruments."
#~ msgstr "As rutas de busca para escanear instrumentos SFZ."

#~ msgid "The search paths to scan for SF2 instruments."
#~ msgstr "As rutas de busca para escanear instrumentos SF2."

#~ msgid "Region Size"
#~ msgstr "Tamaño das Rexións"

#~ msgid "The default region size to use for automatically created regions"
#~ msgstr "O tamaño por defecto para as rexións creadas automaticamente"

#~ msgid "Artist to use when exporting"
#~ msgstr "Artista a indicar na exportación"

#~ msgid ""
#~ "The artist to use by default when exporting. This value is saved/loaded "
#~ "in the export dialog."
#~ msgstr ""
#~ "O artista a indicar por defecto nas exportacións. Este dato será gardado/"
#~ "cargado no diálogo de exportación."

#~ msgid ""
#~ "The genre to use by default when exporting. This value is saved/loaded in "
#~ "the export dialog."
#~ msgstr ""
#~ "O xénero que se indicará por defecto nas exportacións. Este dato será "
#~ "gardado/cargado no diálogo de exportación."

#~ msgid ""
#~ "The time range to display as selected by default when exporting. This "
#~ "value is saved when an export is done and remembered the next time the "
#~ "export dialog is displayed."
#~ msgstr ""
#~ "O rango de tempo a amosar seleccionado por defecto na exportación. Este "
#~ "valor gardarase cando unha exportación remate e recordado a seguinte vez "
#~ "que se amose o diálogo de exportación."

#~ msgid ""
#~ "The format to display as selected by default when exporting. This value "
#~ "is saved when an export is done and remembered the next time the export "
#~ "dialog is displayed."
#~ msgstr ""
#~ "O formato por defecto das exportación. A elección gardarase cando fagas "
#~ "unha exportación e aparecerá a próxima vez que se amose o diálogo de "
#~ "exportación."

#~ msgid "Add dither to export"
#~ msgstr "Engadir tramado á exportación"

#~ msgid "Bit depth to use when exporting."
#~ msgstr "A profundidade de bits a usar na exportación."

#~ msgid "Autosave interval in minutes"
#~ msgstr "Intervalo de gardado automático (min.)"

#~ msgid "Musical mode on/off"
#~ msgstr "Modo musical on/off"

#~ msgid "Listen to notes on/off"
#~ msgstr "Escoitar notas on/off"

#~ msgid "Divider position"
#~ msgstr "Posición do divisor"

#~ msgid "Height of the instrument browser on the top side of the GtkPaned."
#~ msgstr "Altura do navegador de instrumentos na parte superior do GtkPaned."

#~ msgid "Editor properties"
#~ msgstr "Propiedades do editor"

#~ msgid "Plugin properties"
#~ msgstr "Propiedades do plugin"

#~ msgid "Audio Bus"
#~ msgstr "Bus de Audio"

#~ msgid "MIDI Bus"
#~ msgstr "Bus MIDI"

#~ msgid "Audio buffer"
#~ msgstr "Buffer de audio"

#~ msgid "GNU Guile Scripting Interface"
#~ msgstr "Interface de scripts de GNU Guile"

#~ msgid "English [en]"
#~ msgstr "Inglés [en]"

#~ msgid "English UK [en_GB]"
#~ msgstr "Inglés GB [en_GB]"

#~ msgid "German [de]"
#~ msgstr "Alemán [de]"

#~ msgid "French [fr]"
#~ msgstr "Francés [fr]"

#~ msgid "Italian [it]"
#~ msgstr "Italiano [it]"

#~ msgid "Norwegian [nb_NO]"
#~ msgstr "Noruegués [nb_NO]"

#~ msgid "Spanish [es]"
#~ msgstr "Castelán [es]"

#~ msgid "Japanese [ja]"
#~ msgstr "Xaponés [ja]"

#~ msgid "Portuguese [pt]"
#~ msgstr "Portugués [pt]"

#~ msgid "Russian [ru]"
#~ msgstr "Ruso [ru]"

#~ msgid "Chinese [zh]"
#~ msgstr "Chinés [zh]"

#~ msgid "JACK functionality is disabled"
#~ msgstr "Funcionalidade de JACK desactivada"

#~ msgid "PortAudio functionality is disabled"
#~ msgstr "Funcionalidade de PortAudio desactivada"<|MERGE_RESOLUTION|>--- conflicted
+++ resolved
@@ -7,13 +7,8 @@
 msgstr ""
 "Project-Id-Version: zrythm\n"
 "Report-Msgid-Bugs-To: https://git.zrythm.org/zrythm/zrythm/issues\n"
-<<<<<<< HEAD
 "POT-Creation-Date: 2020-04-29 14:27+0100\n"
-"PO-Revision-Date: 2020-04-16 22:11+0000\n"
-=======
-"POT-Creation-Date: 2020-04-27 22:23+0100\n"
 "PO-Revision-Date: 2020-04-29 15:11+0000\n"
->>>>>>> f71b3be4
 "Last-Translator: Gabino S <gvgrandio@gmail.com>\n"
 "Language-Team: Galician <https://hosted.weblate.org/projects/zrythm/zrythm/"
 "gl/>\n"
@@ -264,12 +259,7 @@
 msgid "Error loading LV2 bundle dir: "
 msgstr "Error ao cargar o directorio LV2: "
 
-<<<<<<< HEAD
 #: src/plugins/plugin_manager.c:684
-#, fuzzy
-=======
-#: src/plugins/plugin_manager.c:683
->>>>>>> f71b3be4
 msgid "Scanned LV2 plugin"
 msgstr "Plugin LV2 escaneado"
 
@@ -278,12 +268,8 @@
 msgid "Skipped LV2 plugin at %s"
 msgstr "Saltouse un plugin LV2 en %s"
 
-<<<<<<< HEAD
 #: src/plugins/plugin_manager.c:818 src/plugins/plugin_manager.c:944
 #, fuzzy
-=======
-#: src/plugins/plugin_manager.c:817 src/plugins/plugin_manager.c:943
->>>>>>> f71b3be4
 msgid "Scanned VST plugin"
 msgstr "Plugin VST escaneado"
 
@@ -292,12 +278,7 @@
 msgid "Skipped VST plugin at %s"
 msgstr "Saltouse un plugin VST en %s"
 
-<<<<<<< HEAD
 #: src/plugins/plugin_manager.c:1009
-#, fuzzy
-=======
-#: src/plugins/plugin_manager.c:1008
->>>>>>> f71b3be4
 msgid "Scanned AU plugin"
 msgstr "Plugin AU escaneado"
 
@@ -3225,7 +3206,6 @@
 msgid "The monitor out volume in amplitude (0 to 2)."
 msgstr "O volume de saída do monitor en amplitude (0.0 a 2.0)."
 
-<<<<<<< HEAD
 #: build/data/org.zrythm.Zrythm.gschema.xml:294
 #, fuzzy
 msgid "Genre to use when exporting, if the file type supports it."
@@ -3256,10 +3236,6 @@
 msgstr "Profundidade de bits da exportación"
 
 #: build/data/org.zrythm.Zrythm.gschema.xml:322
-#, fuzzy
-=======
-#: data/org.zrythm.Zrythm.gschema.xml:692
->>>>>>> f71b3be4
 msgid "Track properties expanded"
 msgstr "Propiedades da pista expandidas"
 
@@ -3275,12 +3251,7 @@
 msgid "Whether track outputs is expanded."
 msgstr "Se expandir as saídas da pista."
 
-<<<<<<< HEAD
 #: build/data/org.zrythm.Zrythm.gschema.xml:332
-#, fuzzy
-=======
-#: data/org.zrythm.Zrythm.gschema.xml:710
->>>>>>> f71b3be4
 msgid "Track sends expanded"
 msgstr "Envíos da pista expandidos"
 
@@ -3312,24 +3283,13 @@
 msgid "Whether track inserts is expanded."
 msgstr "Se expandir as insercións da pista."
 
-<<<<<<< HEAD
 #: build/data/org.zrythm.Zrythm.gschema.xml:352
-#, fuzzy
 msgid "Track midi-fx expanded"
-msgstr "Nome da pista"
+msgstr "Pista midi-fx expandida"
 
 #: build/data/org.zrythm.Zrythm.gschema.xml:353
 msgid "Whether track midi-fx is expanded."
-msgstr ""
-=======
-#: data/org.zrythm.Zrythm.gschema.xml:746
-msgid "Track midi_fx expanded"
-msgstr "Pista midi_fx expandida"
-
-#: data/org.zrythm.Zrythm.gschema.xml:747
-msgid "Whether track midi_fx is expanded."
-msgstr "Se expandir a pista de midi_fx."
->>>>>>> f71b3be4
+msgstr "Se expandir a pista de midi-fx."
 
 #: build/data/org.zrythm.Zrythm.gschema.xml:357
 msgid "Track fader expanded"
