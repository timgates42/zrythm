--- conflicted
+++ resolved
@@ -7,17 +7,7 @@
 msgstr ""
 "Project-Id-Version: Zrythm 0.4\n"
 "Report-Msgid-Bugs-To: \n"
-<<<<<<< HEAD
 "POT-Creation-Date: 2020-09-25 19:56+0100\n"
-"PO-Revision-Date: YEAR-MO-DA HO:MI+ZONE\n"
-"Last-Translator: FULL NAME <EMAIL@ADDRESS>\n"
-"Language-Team: LANGUAGE <LL@li.org>\n"
-"MIME-Version: 1.0\n"
-"Content-Type: text/plain; charset=utf-8\n"
-"Content-Transfer-Encoding: 8bit\n"
-"Generated-By: Babel 2.8.0\n"
-=======
-"POT-Creation-Date: 2019-12-16 15:30+0000\n"
 "PO-Revision-Date: 2020-09-25 22:42+0000\n"
 "Last-Translator: Panos Alevropoulos <panosalevropoulos@protonmail.com>\n"
 "Language-Team: Greek <https://hosted.weblate.org/projects/zrythm/"
@@ -29,7 +19,6 @@
 "Plural-Forms: nplurals=2; plural=n != 1;\n"
 "X-Generator: Weblate 4.3-dev\n"
 "Generated-By: Babel 2.7.0\n"
->>>>>>> 72c302f7
 
 #: ../../contributing/intro.rst:6
 msgid "Contributing"
@@ -110,19 +99,10 @@
 "<https://hosted.weblate.org/engage/zrythm/?utm_source=widget>`_."
 msgstr ""
 
-<<<<<<< HEAD
 #: ../../contributing/intro.rst:53
 msgid ""
 "The Zrythm translation project contains the translations for the Zrythm "
 "program, the website as well as sections of this manual."
-=======
-#: ../../contributing/intro.rst:55
-msgid "Zrythm"
-msgstr "Zrythm"
-
-#: ../../contributing/intro.rst:56
-msgid "The actual Zrythm program"
->>>>>>> 72c302f7
 msgstr ""
 
 #: ../../contributing/intro.rst:57
@@ -306,9 +286,6 @@
 #~ msgid "PayPal recurring or non-recurring donation."
 #~ msgstr ""
 
-#~ msgid "`LiberaPay <https://liberapay.com/Zrythm>`_"
-#~ msgstr ""
-
 #~ msgid ""
 #~ "LiberaPay is a recurring donations "
 #~ "platform for funding developers and "
@@ -386,7 +363,6 @@
 #~ msgstr ""
 
 #~ msgid "Contributing Overview"
-<<<<<<< HEAD
 #~ msgstr ""
 
 #~ msgid ""
@@ -442,7 +418,7 @@
 #~ msgstr ""
 
 #~ msgid "Zrythm"
-#~ msgstr ""
+#~ msgstr "Zrythm"
 
 #~ msgid "The actual Zrythm program"
 #~ msgstr ""
@@ -476,7 +452,4 @@
 #~ "recurrent donations. Alternatively, you can"
 #~ " purchase Zrythm binaries at "
 #~ "https://www.zrythm.org/en/download.html"
-#~ msgstr ""
-=======
-#~ msgstr ""
->>>>>>> 72c302f7
+#~ msgstr ""