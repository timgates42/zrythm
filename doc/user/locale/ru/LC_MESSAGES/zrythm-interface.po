--- conflicted
+++ resolved
@@ -7,20 +7,12 @@
 msgstr ""
 "Project-Id-Version: Zrythm 0.4\n"
 "Report-Msgid-Bugs-To: \n"
-<<<<<<< HEAD
 "POT-Creation-Date: 2020-09-24 00:47+0100\n"
-"PO-Revision-Date: 2020-09-22 18:08+0000\n"
-"Last-Translator: ilya7 <mrzarp@protonmail.com>\n"
-=======
-"POT-Creation-Date: 2020-05-09 18:06+0100\n"
 "PO-Revision-Date: 2020-09-23 17:06+0000\n"
 "Last-Translator: Melairz1237 <mr.artem.snegov@mail.ru>\n"
 "Language-Team: Russian <https://hosted.weblate.org/projects/zrythm/"
 "manualzrythm-interface/ru/>\n"
->>>>>>> 4ada2863
 "Language: ru\n"
-"Language-Team: Russian <https://hosted.weblate.org/projects/zrythm"
-"/manualzrythm-interface/ru/>\n"
 "Plural-Forms: nplurals=3; plural=n%10==1 && n%100!=11 ? 0 : n%10>=2 && "
 "n%10<=4 && (n%100<10 || n%100>=20) ? 1 : 2\n"
 "MIME-Version: 1.0\n"
@@ -50,15 +42,9 @@
 "The Editor tab contains an arranger for editing regions, as well as "
 "various controls that vary depending on the type of region selected."
 msgstr ""
-<<<<<<< HEAD
-"Вкладка «Редактор» содержит аранжировщик для редактирования регионов, а "
-"также различные элементы управления, которые различаются в зависимости от"
-" типа выбранного региона."
-=======
 "Вкладка Редактор(Editor) содержит аранжировщик для редактирования "
 "регионов(Region), а также различные элементы управления, которые различаются "
 "в зависимости от типа выбранного региона."
->>>>>>> 4ada2863
 
 #: ../../zrythm-interface/bottom-panel.rst:26
 msgid "Editing inside the Editor tab is covered in :ref:`editors`."
